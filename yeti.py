#!/usr/bin/env python
# -*- coding: utf-8 -*-

import logging
import argparse

logging.basicConfig(format='%(levelname)s:%(module)s:%(message)s', level=logging.ERROR)

def webserver(args):
    from core.web import webapp
    webapp.debug = args.debug
    syncdb()
    print "[+] Yeti started. Point browser to http://localhost:5000/{}".format(" (debug)" if args.debug else "")
    webapp.run(host="0.0.0.0")

def syncdb(args=None):
    from core.internals import Internals
    Internals.syncdb()

COMMANDS = {
 'webserver': webserver,
 'syncdb': syncdb,
}

def main():
    parser = argparse.ArgumentParser()
    subparsers = parser.add_subparsers(help='sub-command help', dest="command")

    webserver = subparsers.add_parser('webserver', help='Launch yeti webserver')
    webserver.add_argument('--debug', action='store_true', help="Run Flask in debug mode")

    syncdb = subparsers.add_parser('syncdb', help='Sync database with Yeti version')

    args = parser.parse_args()
    command = args.command
    COMMANDS[command](args)

if __name__ == '__main__':
<<<<<<< HEAD
    print "[+] Yeti started. Point browser to http://localhost:5000/"
    webapp.debug = True
    webapp.run(host="0.0.0.0")
=======
    main()
>>>>>>> 806606a3
<|MERGE_RESOLUTION|>--- conflicted
+++ resolved
@@ -36,10 +36,4 @@
     COMMANDS[command](args)
 
 if __name__ == '__main__':
-<<<<<<< HEAD
-    print "[+] Yeti started. Point browser to http://localhost:5000/"
-    webapp.debug = True
-    webapp.run(host="0.0.0.0")
-=======
-    main()
->>>>>>> 806606a3
+    main()