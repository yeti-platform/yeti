[auth]

##
## Use these settings to configure Yeti authentication.
##

# module = local

##
## If you specify module = apache, you can set the environment
## variable from which the username can be retrieved (defaults to
## REMOTE_USER).
##

# apache_variable = REMOTE_USER

[mongodb]

##
## Use these settings to configure how to connect to your MongoDB database.
## All settings are optional, with default values being the one in the comment.
## If you do not specify a username and password, there will be no authentication.
##

# host = 127.0.0.1
# port = 27017
# database = yeti
# username = yeti
# password = STRONG_PASSWORD

[redis]

##
## Use these settings to configure how to connect to your redis server.
## All settings are optional, with default values being the one in the comment.
##

# host = 127.0.0.1
# port = 6379
# database = 0

[misp]

##
## Use this setting in order to specify a comma-separated list of MISP instances
## that should be taken into account by the MISP feed.
##

# instances = misp_1

[misp_1]

##
## For each instance in the 'misp.instances' setting, you should specify a
## configuration block with this format, in order to specify at least the URL
## and the auth key.
##

# name = MISP_1
# url = MISP_URL
# key = MISP_AUTH_KEY

[proxy]

# http = socks5://user:pass@host:port
# https = socks5://user:pass@host:port

[maxmind]

# path = /full/path/to/GeoLite2-City.mmdb

[tldextract]
# comma separated list of tlds, WITHOUT dots, example: bit,tor2web,pw
# extra_suffixes =
# suffix_list_urls =

<<<<<<< HEAD
[api]

## Media Type resolution order in the API, for e.g. 'Accept: */*': prefer JSON or HTML?
## If you think the UI is not working properly you might try HTML first. If that fixes
## your problem, please open an issue on GitHub. On the other hand, the API may kick 500
## errors if HTML is first. In either case, requests to the API which aren't explicitly
## application/json or text/html will log at WARN.
# json_first = True

## Logging level, one of ERROR, WARN, INFO
# logging_level = ERROR
=======
[github]
# Generate token: https://github.com/settings/tokens
# Select repo only
# no token - limit 60 r/h
# w/ token - limit 5k r/h
# token =
>>>>>>> 320c89e8
<|MERGE_RESOLUTION|>--- conflicted
+++ resolved
@@ -74,7 +74,6 @@
 # extra_suffixes =
 # suffix_list_urls =
 
-<<<<<<< HEAD
 [api]
 
 ## Media Type resolution order in the API, for e.g. 'Accept: */*': prefer JSON or HTML?
@@ -86,11 +85,10 @@
 
 ## Logging level, one of ERROR, WARN, INFO
 # logging_level = ERROR
-=======
+
 [github]
 # Generate token: https://github.com/settings/tokens
 # Select repo only
 # no token - limit 60 r/h
 # w/ token - limit 5k r/h
 # token =
->>>>>>> 320c89e8
