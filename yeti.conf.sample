--- conflicted
+++ resolved
@@ -44,31 +44,7 @@
 # url = MISP_URL
 # key = MISP_AUTH_KEY
 
-<<<<<<< HEAD
-[otx]
-
-##
-## Use this setting to subscribe Yeti to OTX pulses.
-## pulses: a comma-separated list of pulse entries you wish to subscribe to
-## key: Your OTX API key
-##
-
-# pulses = otx_pulse1
-# key = OTX_API_KEY
-
-[otx_pulse1]
-
-##
-## For every OTX pulse, you need to specify a pulse ID and a boolean indicating
-## if you want tag observables with tags coming from this pulse.
-## "Y" will tag observables, and any other value won't.
-##
-
-# pulse_id = PULSE_ID
-# use_otx_tags = Y
-=======
 [proxy]
 
 # http = socks5://user:pass@host:port
-# https = socks5://user:pass@host:port
->>>>>>> 87434ee7
+# https = socks5://user:pass@host:port