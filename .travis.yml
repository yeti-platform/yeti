--- conflicted
+++ resolved
@@ -23,10 +23,6 @@
 
 install:
   - pip install -r requirements.txt
-<<<<<<< HEAD
-  - git clone https://github.com/yeti-platform/pyeti.git
-=======
->>>>>>> d20cb969
   - ln -s ../../../contrib/analytics/ivre_api/ivre_api.py plugins/analytics/private/
   - pip install -r contrib/analytics/ivre_api/requirements.txt
 
