sudo: required

language: python
python:
  - "3.9"

services:
  - redis
  - mongodb

addons:
  apt:
    packages:
      - build-essential
      - python-dev
      - libxml2-dev
      - libxslt-dev
      - zlib1g-dev

before_install:
  - sudo mkdir /var/log/yeti
  - sudo chown $USER /var/log/yeti

install:
<<<<<<< HEAD
  - pipenv install --dev
  - git clone https://github.com/yeti-platform/pyeti.git
  - pip install -r pyeti/requirements.txt
=======
  - pip install -r requirements.txt
>>>>>>> afdac8cc
  - ln -s ../../../contrib/analytics/ivre_api/ivre_api.py plugins/analytics/private/
  - pip install -r contrib/analytics/ivre_api/requirements.txt

script:
  - ./yeti.py webserver &
  - sleep 5
  - curl -I -L http://127.0.0.1:5000<|MERGE_RESOLUTION|>--- conflicted
+++ resolved
@@ -22,13 +22,7 @@
   - sudo chown $USER /var/log/yeti
 
 install:
-<<<<<<< HEAD
-  - pipenv install --dev
-  - git clone https://github.com/yeti-platform/pyeti.git
-  - pip install -r pyeti/requirements.txt
-=======
   - pip install -r requirements.txt
->>>>>>> afdac8cc
   - ln -s ../../../contrib/analytics/ivre_api/ivre_api.py plugins/analytics/private/
   - pip install -r contrib/analytics/ivre_api/requirements.txt
 
