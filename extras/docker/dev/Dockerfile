--- conflicted
+++ resolved
@@ -5,21 +5,12 @@
 
 # Python
 RUN apt-get update && apt-get install -y \
-<<<<<<< HEAD
     curl \
     git \
     python3-pip \
     && apt-get clean \
     && rm -rf /var/lib/apt/lists/*
     # ftontend
-=======
-        curl \
-        git \
-        python3-pip \
-        && apt-get clean \
-        && rm -rf /var/lib/apt/lists/*
-# ftontend
->>>>>>> fcd3ee3d
 
 # Upgrade pip
 RUN pip3 install --upgrade pip && pip3 install pipenv
