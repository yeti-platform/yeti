
from bson.json_util import dumps, loads
from bson.objectid import ObjectId
from bson.objectid import InvalidId
from flask import Blueprint, render_template, abort, request, g, url_for, send_from_directory
from flask.helpers import make_response
from flask_restful import Resource, reqparse, Api, abort as restful_abort
import pickle
import pymongo
import werkzeug

from werkzeug.datastructures import FileStorage
from flask.ext.login import LoginManager, login_user, login_required, logout_user, current_user
from Malcom.auxiliary.toolbox import *
from flask.ext.login import current_user
from webserver import app

from flask_restful_swagger import swagger


class MalcomApi(Api):
    """Custom Malcom API"""

    FORMAT_MIMETYPE_MAP = {
        "csv": "text/csv",
        "json": "application/json",
        "text": "text/html",
        "text": "text/javascript",
        # Add other mimetypes as desired here
    }

    def __init__(self, *args, **kwargs):
        super(MalcomApi, self).__init__(*args, **kwargs)

        self.representations = {
            'text/csv': output_csv,
            'application/json': output_json,
            'text/html': output_standard,
            'text/javascript': output_standard,
        }


    def make_response(self, data, *args, **kwargs):
        """Looks up the representation transformer for the requested media
        type, invoking the transformer to create a response object. This
        defaults to default_mediatype if no transformer is found for the
        requested mediatype. If default_mediatype is None, a 406 Not
        Acceptable response will be sent as per RFC 2616 section 14.1
        :param data: Python object containing response data to be transformed
        """

        default_mediatype = kwargs.pop('fallback_mediatype', None) or self.default_mediatype
        mediatype = MalcomApi.FORMAT_MIMETYPE_MAP.get(request.args.get('output'))

        if default_mediatype in self.mediatypes():
            mediatype = default_mediatype

        if not mediatype:
            if "*/*" in request.accept_mimetypes and len(request.accept_mimetypes) == 1:
                mediatype = default_mediatype
            else:
                mediatype = request.accept_mimetypes.best_match(
                    self.representations,
                    default=default_mediatype,
                )

        if mediatype is None:
            raise NotAcceptable()
        if mediatype in self.representations:
            resp = self.representations[mediatype](data, *args, **kwargs)
            resp.headers['Content-Type'] = mediatype
            return resp
        elif mediatype == 'text/plain':
            resp = original_flask_make_response(str(data), *args, **kwargs)
            resp.headers['Content-Type'] = 'text/plain'
            return resp
        else:
            raise InternalServerError()

malcom_api = Blueprint('malcom_api', __name__)

def output_json(obj, code, headers=None):
    resp = make_response(dumps(obj), code)
    resp.headers.extend(headers or {})
    return resp

def output_csv(data, code, headers=None):
    csv = "{},{},{},{},{},{}\n".format('Value', 'Type', 'Tags', 'First seen', 'Last seen', "Analyzed")
    for d in data:
        csv += "{},{},{},{},{},{}\n".format(d.get('value', "-"), d.get('type', "-"), ";".join(d.get('tags', [])), d.get('date_first_seen', "-"), d.get('date_last_seen', "-"), d.get('last_analysis', "-"))

    resp = make_response(csv, code)
    resp.headers.extend(headers or {})
    return resp

def output_standard(data, code, headers=None):
    resp = make_response(str(data), code)
    resp.headers.extend(headers or {})
    return resp

api = swagger.docs(MalcomApi(app), apiVersion='0.1')

api.representations['text/csv'] = output_csv
api.representations['application/json'] = output_json
api.representations['text/html'] = output_standard

class FileStorageArgument(reqparse.Argument):
    def convert(self, value, op):
        if self.type is FileStorage:
            return value


# API PUBLIC for FEEDS===========================================

class FeedsAPI(Resource):
    decorators=[login_required]
    def get(self, action, feed_name=None):
        if action == 'list':
            return pickle.loads(g.messenger.send_recieve('feedList', 'feeds'))
        if action == 'start':
            result = g.messenger.send_recieve('feedRun', 'feeds', params={'feed_name':feed_name})
            if result == 'notfound':
                msg = 'Feed {} not found'.format(feed_name)
            elif result == 'running':
                msg = "Feed {} is running".format(feed_name)
            return {"status": msg}
        if action == 'status':
            feed_list = pickle.loads(g.messenger.send_recieve('feedList', 'feeds'))
            if feed_name in feed_list:
                return {'status':feed_list[feed_name]['status'],'last_run': feed_list[feed_name]['last_run'],'next_run':feed_list[feed_name]['next_run']}
            else:
                return {'status': 'KO'}

api.add_resource(FeedsAPI, '/api/feeds/<string:action>/', '/api/feeds/<string:action>/<string:feed_name>/')

# QUERYING API ================================================================

class Neighbors(Resource):
    decorators=[login_required]
    parser = reqparse.RequestParser()
    parser.add_argument('field', type=str, choices=['id', 'value'], required=True, help='Choose from ["id", "value"]')
    parser.add_argument('value', type=str, action='append', required=True)
    @swagger.operation(
        notes='Get neighbors for given elements',
        nickname='neighbors',
        parameters=[
            {
                'name': 'field',
                'description': 'The field to be searched',
                'required': False,
                "allowMultiple": False,
                'paramType': 'query',
                "dataType": 'str',
                "allowableValues": {"values": ["id", "value"], "valueType": "LIST" },
            },
            {
                'name': 'value',
                'description': 'Value of the field to be searched',
                'required': False,
                "allowMultiple": False,
                'paramType': 'query',
                "dataType": 'str',
            },
        ]
        )
    def get(self):
        args = Neighbors.parser.parse_args()
        field = args['field']
        value = args['value']
        try:
            if field == 'id':
                field = '_id'
                value = [ObjectId(v) for v in value]
        except Exception, e:
            restful_abort(400, reason='{} is an invalid ObjectId'.format(value))

        query = {field: {"$in" : value}}
        # return query
        data = g.Model.find_neighbors(query, include_original=True)
        return data

api.add_resource(Neighbors, '/api/neighbors/')

class Evil(Resource):
    decorators=[login_required]
    parser = reqparse.RequestParser()
    parser.add_argument('id', type=ObjectId, action='append')
    parser.add_argument('depth', type=int, default=2)

    @swagger.operation(
        notes='Recursively search for evil elements from a given element',
        nickname='evil',
        parameters=[
            {
                'name': 'id',
                'description': 'ID of starting element',
                'required': True,
                "allowMultiple": False,
                'paramType': 'query',
                "dataType": 'ObjectId',
            },
            {
                'name': 'depth',
                'description': 'Recursivity depth (max = 2)',
                'required': False,
                "allowMultiple": False,
                'paramType': 'query',
                "dataType": 'str',
            },
        ]
        )
    def get(self):
        args = Evil.parser.parse_args()

        depth = args['depth']
        if depth > 2:
            depth = 2

        data = g.Model.multi_graph_find({"_id": args['id']}, {'key':'tags', 'value': 'evil'}, depth=depth)
        return data

api.add_resource(Evil, '/api/evil/')

class QueryAPI(Resource):
    "Descrption for the querying API"
    decorators=[login_required]
    parser = reqparse.RequestParser()
    parser.add_argument('query', type=loads, default={})
    parser.add_argument('page', type=int, default=0)
    parser.add_argument('per_page', type=int, default=50)

    @swagger.operation(
        notes='Query the Malcom database',
        nickname='query',
        parameters=[
            {
                'name': 'query',
                'description': 'A Python-style dictionary containing the request to be made',
                'required': False,
                "allowMultiple": False,
                'paramType': 'query',
                "dataType": 'dict',
            },
            {
                'name': 'page',
                'description': 'Page of results to be requested',
                'required': False,
                "allowMultiple": False,
                'paramType': 'query',
                "dataType": 'int',
            },
            {
                'name': 'per_page',
                'description': 'Number of results per page',
                'required': False,
                "allowMultiple": False,
                'paramType': 'query',
                "dataType": 'int',
            },
        ]
        )
    def get(self):

        args = QueryAPI.parser.parse_args()
        query = args['query']
        page = args['page']
        per_page = args['per_page']

        if 'value' in query:
            g.Model.add_to_history(query['value'])

        data = {}
        chrono_query = datetime.datetime.utcnow()

        elts = g.Model.elements.find(query, skip=page*per_page, limit=per_page, sort=[('date_created', pymongo.DESCENDING)])

        chrono_count = datetime.datetime.utcnow()
        data['total_results'] = elts.count()
        chrono_count = datetime.datetime.utcnow() - chrono_count
        elts = list(elts)
        chrono_query = datetime.datetime.utcnow() - chrono_query

        data['chrono_query'] = str(chrono_query)
        data['chrono_count'] = str(chrono_count)

        data['page'] = page
        data['per_page'] = per_page

        for elt in elts:
            elt['link_value'] = url_for('nodes', field='value', value=elt['value'])
            elt['link_type'] = url_for('nodes', field='type', value=elt['type'])

        if data['total_results'] > 0:
            data['fields'] = elts[0].display_fields
            data['elements'] = elts

        return data

api.add_resource(QueryAPI, '/api/query/', endpoint="malcom_api.query")


class Data(Resource):
    decorators=[login_required]
    parser = reqparse.RequestParser()
    parser.add_argument('values', type=str, action='append', default=[])
    parser.add_argument('tags', type=str, action='append', default=[])
<<<<<<< HEAD
    parser.add_argument('output', type=str, default='json')
=======
    parser.add_argument('output', type=str, default='json', choices=['csv', 'json'])
>>>>>>> 55d58c2c

    @swagger.operation(
        notes='Get raw, live data from the Malcom database (can be slow on some queries)',
        nickname='data',
        parameters=[
            {
                'name': 'values',
                'description': 'An array of values',
                'required': False,
                "allowMultiple": True,
                'paramType': 'query',
                "dataType": 'str',
            },
            {
                'name': 'tags',
                'description': 'An array of tags',
                'required': False,
                "allowMultiple": True,
                'paramType': 'query',
                "dataType": 'str',
            },
            {
                'name': 'output',
                'description': 'Output format',
                'required': False,
                "allowMultiple": False,
                'paramType': 'query',
                "allowableValues": {"values": ["json", "csv"], "valueType": "LIST" },
                "defaultValue": 'json',
                "dataType": 'str',
            }
        ]
        )
    def get(self):
        args = Data.parser.parse_args()

        values = args.get('values', [])
        if len(values) == 1 and ',' in values[0]:
            values = values[0].split(',')

        tags = args.get('tags', [])
        if len(tags) == 1 and ',' in tags[0]:
            tags = tags[0].split(',')

        query = {"$or": [{'value': {"$in": values}}, {'tags': {"$in": tags}}]}
        cur = list(g.Model.elements.find(query, sort=[('date_created', pymongo.DESCENDING)]))
        return cur

api.add_resource(Data, '/api/data/', endpoint="malcom_api.data")

class Export(Resource):
    """Obtain a pre-generated full database export"""
    decorators=[login_required]
    parser = reqparse.RequestParser()
    parser.add_argument('output', type=str, default='json', choices=['csv', 'json'])

    @swagger.operation(
        notes='Get raw, live data from the Malcom database (can be slow on some queries)',
        nickname='data',
        parameters=[
            {
                'name': 'output',
                'description': 'Output format',
                'required': False,
                "allowMultiple": False,
                'paramType': 'query',
                "allowableValues": {"values": ["json", "csv"], "valueType": "LIST" },
                "defaultValue": 'json',
                "dataType": 'str',
            }
        ]
        )
    def get(self):
        args = Export.parser.parse_args()
        output = args['output']
        return send_from_directory( g.config['EXPORTS_DIR'],
                                    'export_all.{}'.format(output),
                                    mimetype=output,
                                    )

api.add_resource(Export, '/api/export/', endpoint="malcom_api.export")


# DATA MANIPULATION =======================================================


class DatasetAPI(Resource):
    decorators=[login_required]
    def get(self, action):
        if action == 'remove':
            try:
                _id = ObjectId(request.args.get('_id'))
            except InvalidId:
                return {'error': 'You must specify an ID'}, 400

            result = g.Model.remove_by_id(_id)
            return result

        if action == 'add':
            # TODO
            pass

api.add_resource(DatasetAPI, '/api/dataset/<string:action>/')


# SNIFFER API =============================================================


class SnifferSessionList(Resource):
    decorators=[login_required]
    def get(self):
        params = {}
        if 'user' in request.args:
            params['user'] = current_user.username
        if 'page' in request.args:
            params['page'] = int(request.args.get('page'))
        if 'private' in request.args:
            params['private'] = True
        session_list = loads(g.messenger.send_recieve('sessionlist', 'sniffer-commands', params=params))
        return {'session_list': session_list}


class SnifferSessionDelete(Resource):
    decorators=[login_required]
    def get(self, session_id):
        result = g.messenger.send_recieve('sniffdelete', 'sniffer-commands', {'session_id': session_id})

        if result == "notfound":  # session not found
            return {'status': 'Sniffer session %s does not exist' % session_id, 'success': 0}

        if result == "running":  # session running
            return {'status': "Can't delete session %s: session running" % session_id, 'success': 0}

        if result == "removed":  # session successfully stopped
            current_user.remove_sniffer_session(session_id)
            g.UserManager.save_user(current_user)
            return {'status': "Sniffer session %s has been deleted" % session_id, 'success': 1}


class SnifferSessionPcap(Resource):
    decorators=[login_required]
    def get(self, session_id):
        result = g.messenger.send_recieve('sniffpcap', 'sniffer-commands', {'session_id': session_id})
        session = g.Model.get_sniffer_session(session_id)
        if 'pcap_filename' in session:
            return send_from_directory(g.config['SNIFFER_DIR'], session['pcap_filename'] , mimetype='application/vnd.tcpdump.pcap', as_attachment=True, attachment_filename='malcom_capture_'+session_id+'.pcap')


class SnifferSessionNew(Resource):
    decorators=[login_required]
    parser = reqparse.RequestParser()
    parser.add_argument('pcapfile', type=werkzeug.datastructures.FileStorage, location='files')
    parser.add_argument('session_name', type=str, required=True)
    parser.add_argument('intercept_tls', type=bool, default=0)
    parser.add_argument('public', type=bool, default=True)
    parser.add_argument('start', type=bool, default=False)
    parser.add_argument('filter', type=str, default='')

    def post(self):
        args_sessions_params = SnifferSessionNew.parser.parse_args()
        fh_pcap = args_sessions_params['pcapfile']
        session_name = args_sessions_params['session_name']
        intercept_tls = args_sessions_params['intercept_tls']
        public = args_sessions_params['public']
        start = args_sessions_params['start']
        _filter = args_sessions_params['filter']

        params = {  'session_name': session_name,
                    'remote_addr' : str(request.remote_addr),
                    'filter': _filter,
                    'intercept_tls': intercept_tls,
                    'public': public,
                    'pcap': True if fh_pcap else False,
                }

        session_id = str(loads(g.messenger.send_recieve('newsession', 'sniffer-commands', params=params)))
        session_info = g.messenger.send_recieve('sessioninfo', 'sniffer-commands', {'session_id': session_id})
        # this is where the data will be stored persistently
        # if we're dealing with an uploaded PCAP file
        if fh_pcap:
            # store in /sniffer folder
            fh_pcap.save(g.config['SNIFFER_DIR'] + "/" + session_info['pcap_filename'])

        if start:
            g.messenger.send_recieve('sniffstart', 'sniffer-commands', params={'session_id': session_id, 'remote_addr': str(request.remote_addr)})

        return {'session_id': session_id}


# GET data session by _id
# For all data in session: http://localhost:8080/api/sniffer/data/<session_id>/?all=1
# For elements by session: http://localhost:8080/api/sniffer/data/<session_id>/?elements=1
# For evil elements by session: http://localhost:8080/api/sniffer/data/<session_id>/?evil=1

class SnifferSessionData(Resource):
    decorators = [login_required]
    parser = reqparse.RequestParser()
    parser.add_argument('evil', type=bool, default=False)
    parser.add_argument('all', type=bool, default=False)
    parser.add_argument('elements', type=bool, default=False)

    def get(self, session_id):
        args = SnifferSessionData.parser.parse_args()
        _all = args['all']
        evil = args['evil']
        elements = args['elements']

        session_info = g.messenger.send_recieve('sessioninfo', 'sniffer-commands', {'session_id': session_id})

        if not session_info:
            abort(404)

        if _all or not (_all or evil or elements):
            return session_info

        result = g.Model.find({'_id': {'$in': [ObjectId(i) for i in session_info['node_list']]}})

        if elements:
            return {"node_list" : list(result)}

        if evil:
            return {'evil_node_list': [r for r in result if len(r['evil']) > 0]}

        if not (_all or elements or evil):
            abort(400)

class SnifferSessionControl(Resource):
    decorators=[login_required]

    def get(self, session_id, action):
        if action == 'start':
            status = g.messenger.send_recieve('sniffstart', 'sniffer-commands', {'session_id': session_id})
        if action == 'stop':
            status = g.messenger.send_recieve('sniffstop', 'sniffer-commands', {'session_id': session_id})

        return status


class SnifferSessionModuleFunction(Resource):
    decorators=[login_required]
    def get(self, session_id, module_name, function):
        args = request.args
        output = g.messenger.send_recieve('call_module_function', 'sniffer-commands', params={'session_id': session_id, 'module_name': module_name, 'function': function, 'args':args})
        if output is False:
            return "Not found", 404

        # return output

        if type(output) is dict:
            return output, 200, {'Content-Type': 'application/json'}
        else:
            return output, 200, {'Content-Type': 'text/html'}

api.add_resource(SnifferSessionList, '/api/sniffer/list/')
api.add_resource(SnifferSessionDelete, '/api/sniffer/delete/<session_id>/')
api.add_resource(SnifferSessionPcap, '/api/sniffer/pcap/<session_id>/', endpoint='malcom_api.pcap')
api.add_resource(SnifferSessionNew, '/api/sniffer/new/', endpoint='malcom_api.session_start')
api.add_resource(SnifferSessionControl, '/api/sniffer/control/<session_id>/<string:action>/', endpoint='malcom_api.session_control')
api.add_resource(SnifferSessionData, '/api/sniffer/data/<session_id>/')
api.add_resource(SnifferSessionModuleFunction, '/api/sniffer/module/<session_id>/<module_name>/<function>/', endpoint='malcom_api.call_module_function')<|MERGE_RESOLUTION|>--- conflicted
+++ resolved
@@ -304,11 +304,7 @@
     parser = reqparse.RequestParser()
     parser.add_argument('values', type=str, action='append', default=[])
     parser.add_argument('tags', type=str, action='append', default=[])
-<<<<<<< HEAD
-    parser.add_argument('output', type=str, default='json')
-=======
     parser.add_argument('output', type=str, default='json', choices=['csv', 'json'])
->>>>>>> 55d58c2c
 
     @swagger.operation(
         notes='Get raw, live data from the Malcom database (can be slow on some queries)',
