--- conflicted
+++ resolved
@@ -1,11 +1,7 @@
 import datetime
 import os
-<<<<<<< HEAD
-=======
 import sys
 from bson.json_util import dumps, loads
-
->>>>>>> 55d58c2c
 
 from Malcom.auxiliary.toolbox import debug_output
 import Malcom.auxiliary.toolbox as toolbox
@@ -18,14 +14,9 @@
     geoip_reader = geoip2.database.Reader(current_path+'/../auxiliary/geoIP/GeoIP2-City.mmdb')
     geoip = True
 except Exception, e:
-<<<<<<< HEAD
     debug_output("Could not load GeoIP library - %s" % e, type='error')
     geoip = False
 
-=======
-	debug_output("Could not load GeoIP library - %s" % e, type='error')
-	geoip = False
->>>>>>> 55d58c2c
 
 class Element(dict):
 
@@ -38,59 +29,6 @@
         self['refresh_period'] = None
         self['evil'] = []
 
-<<<<<<< HEAD
-    def to_dict(self):
-        return self.__dict__
-
-    def __getattr__(self, name):
-        return self.get(name, None)
-
-    def __setattr__(self, name, value):
-        self[name] = value
-
-    def __str__(self):
-        return "[{} {} (tags: {})]".format(self.type, self.value, ",".join(self.tags))
-
-    def upgrade_tags(self, tags):
-        self['tags'].extend(tags)
-        self['tags'] = list(set(self['tags']))
-
-    # necessary for pickling
-    def __getstate__(self):
-        return self.__dict__
-
-    def __setstate__(self, d):
-        self.__dict__.update(d)
-
-    def add_evil(self, evil):
-        if not self.get('evil'):
-            self['evil'] = []
-
-        if not evil.get('source'):
-            raise ValueError("Evil info does not have a source:\n{}".format(evil))
-        if not evil.get('description'):
-            raise ValueError("Evil info does not have a description:\n{}".format(evil))
-
-        if not evil.get('date_added'):
-            evil['date_added'] = datetime.datetime.utcnow()
-
-        for i, e in enumerate(self['evil'][:]):
-            if e['source'] == evil['source']:
-                self['evil'][i] = evil
-                break
-        else:
-            self['evil'].append(evil)
-
-    def seen(self, first=datetime.datetime.utcnow(), last=datetime.datetime.utcnow()):
-        self['date_last_seen'] = last
-
-        if self.get('date_first_seen') is None or self['date_first_seen'] > first:
-            self['date_first_seen'] = first
-
-
-class File(Element):
-
-=======
 	def to_json(self):
 		return dumps(self)
 
@@ -152,7 +90,6 @@
 
 class File(Element):
 
->>>>>>> 55d58c2c
     display_fields = Element.default_fields + [('md5', "MD5"), ('file_type', "Type")]
     default_refresh_period = None
 
@@ -216,7 +153,6 @@
                         ('asn', 'ASN'),
                         ('country', 'Country'),
                         ]
-<<<<<<< HEAD
 
     display_fields = Element.default_fields + element_fields
     default_refresh_period = None
@@ -237,30 +173,6 @@
 
     def analytics(self):
         self['last_analysis'] = datetime.datetime.utcnow()
-
-=======
-
-    display_fields = Element.default_fields + element_fields
-    default_refresh_period = None
-
-    def __init__(self, _as="", tags=[]):
-        super(As, self).__init__()
-        self['value'] = _as
-        self['type'] = 'as'
-        self['tags'] = tags
-        self['refresh_period'] = As.default_refresh_period
-
-    @staticmethod
-    def from_dict(d):
-        _as = As()
-        for key in d:
-            _as[key] = d[key]
-        return _as
-
-    def analytics(self):
-        self['last_analysis'] = datetime.datetime.utcnow()
-
->>>>>>> 55d58c2c
         # analysis does not change with time
         self['next_analysis'] = None
         return []
