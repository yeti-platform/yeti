--- conflicted
+++ resolved
@@ -18,18 +18,10 @@
     "default": {
         "amqp": {
             "hashes": [
-<<<<<<< HEAD
-                "sha256:24dbaff8ce4f30566bb88976b398e8c4e77637171af3af6f1b9650f48890e60b",
-                "sha256:bb68f8d2bced8f93ccfd07d96c689b716b3227720add971be980accfc2952139"
-            ],
-            "markers": "python_version >= '2.7' and python_version not in '3.0, 3.1, 3.2, 3.3, 3.4'",
-            "version": "==2.6.0"
-=======
                 "sha256:70cdb10628468ff14e57ec2f751c7aa9e48e7e3651cfd62d431213c0c4e58f21",
                 "sha256:aa7f313fb887c91f15474c1229907a04dac0b8135822d6603437803424c0aa59"
             ],
             "version": "==2.6.1"
->>>>>>> 5564816f
         },
         "argparse": {
             "hashes": [
@@ -129,10 +121,6 @@
                 "sha256:d2b5255c7c6349bc1bd1e59e08cd12acbbd63ce649f2588755783aa94dfb6b1a",
                 "sha256:dacca89f4bfadd5de3d7489b7c8a566eee0d3676333fbb50030263894c38c0dc"
             ],
-<<<<<<< HEAD
-            "markers": "python_version >= '2.7' and python_version not in '3.0, 3.1, 3.2, 3.3, 3.4'",
-=======
->>>>>>> 5564816f
             "version": "==7.1.2"
         },
         "click-plugins": {
@@ -147,34 +135,6 @@
                 "sha256:5941b2b48a20143d2267e95b1c2a7603ce057ee39fd88e7329b0c292aa16869b",
                 "sha256:9f47eda37229f68eee03b24b9748937c7dc3868f906e8ba69fbcbdd3bc5dc3e2"
             ],
-<<<<<<< HEAD
-            "markers": "python_version >= '2.7' and python_version not in '3.0, 3.1, 3.2, 3.3, 3.4'",
-            "version": "==0.4.3"
-        },
-        "cryptography": {
-            "hashes": [
-                "sha256:091d31c42f444c6f519485ed528d8b451d1a0c7bf30e8ca583a0cac44b8a0df6",
-                "sha256:18452582a3c85b96014b45686af264563e3e5d99d226589f057ace56196ec78b",
-                "sha256:1dfa985f62b137909496e7fc182dac687206d8d089dd03eaeb28ae16eec8e7d5",
-                "sha256:1e4014639d3d73fbc5ceff206049c5a9a849cefd106a49fa7aaaa25cc0ce35cf",
-                "sha256:22e91636a51170df0ae4dcbd250d318fd28c9f491c4e50b625a49964b24fe46e",
-                "sha256:3b3eba865ea2754738616f87292b7f29448aec342a7c720956f8083d252bf28b",
-                "sha256:651448cd2e3a6bc2bb76c3663785133c40d5e1a8c1a9c5429e4354201c6024ae",
-                "sha256:726086c17f94747cedbee6efa77e99ae170caebeb1116353c6cf0ab67ea6829b",
-                "sha256:844a76bc04472e5135b909da6aed84360f522ff5dfa47f93e3dd2a0b84a89fa0",
-                "sha256:88c881dd5a147e08d1bdcf2315c04972381d026cdb803325c03fe2b4a8ed858b",
-                "sha256:96c080ae7118c10fcbe6229ab43eb8b090fccd31a09ef55f83f690d1ef619a1d",
-                "sha256:a0c30272fb4ddda5f5ffc1089d7405b7a71b0b0f51993cb4e5dbb4590b2fc229",
-                "sha256:bb1f0281887d89617b4c68e8db9a2c42b9efebf2702a3c5bf70599421a8623e3",
-                "sha256:c447cf087cf2dbddc1add6987bbe2f767ed5317adb2d08af940db517dd704365",
-                "sha256:c4fd17d92e9d55b84707f4fd09992081ba872d1a0c610c109c18e062e06a2e55",
-                "sha256:d0d5aeaedd29be304848f1c5059074a740fa9f6f26b84c5b63e8b29e73dfc270",
-                "sha256:daf54a4b07d67ad437ff239c8a4080cfd1cc7213df57d33c97de7b4738048d5e",
-                "sha256:e993468c859d084d5579e2ebee101de8f5a27ce8e2159959b6673b418fd8c785",
-                "sha256:f118a95c7480f5be0df8afeb9a11bd199aa20afab7a96bcf20409b411a3a85f0"
-            ],
-            "version": "==2.9.2"
-=======
             "version": "==0.4.4"
         },
         "cryptography": {
@@ -204,7 +164,6 @@
             ],
             "index": "pypi",
             "version": "==3.2"
->>>>>>> 5564816f
         },
         "cssselect": {
             "hashes": [
@@ -227,10 +186,6 @@
                 "sha256:4efa1ae2d7c9865af48986de8aeb8504bf32c7f3d6fdc9353d34b21f4b127060",
                 "sha256:8a4fdd8936eba2512e9c85df320a37e694c93945b33ef33c89946a340a238557"
             ],
-<<<<<<< HEAD
-            "markers": "python_version >= '2.7' and python_version not in '3.0, 3.1, 3.2, 3.3, 3.4'",
-=======
->>>>>>> 5564816f
             "version": "==1.1.2"
         },
         "flask-api": {
@@ -312,19 +267,11 @@
         },
         "importlib-metadata": {
             "hashes": [
-<<<<<<< HEAD
-                "sha256:90bb658cdbbf6d1735b6341ce708fc7024a3e14e99ffdc5783edea9f9b077f83",
-                "sha256:dc15b2969b4ce36305c51eebe62d418ac7791e9a157911d58bfb1f9ccd8e2070"
-            ],
-            "markers": "python_version < '3.8'",
-            "version": "==1.7.0"
-=======
                 "sha256:77a540690e24b0305878c37ffd421785a6f7e53c8b5720d211b211de8d0e95da",
                 "sha256:cefa1a2f919b866c5beb7c9f7b0ebb4061f30a8a9bf16d609b000e2dfaceb9c3"
             ],
             "markers": "python_version < '3.8'",
             "version": "==2.0.0"
->>>>>>> 5564816f
         },
         "ipaddress": {
             "hashes": [
@@ -363,10 +310,6 @@
                 "sha256:89aab215427ef59c34ad58735269eb58b1a5808103067f7bb9d5836c651b3bb0",
                 "sha256:f0a4641d3cf955324a89c04f3d94663aa4d638abe8f733ecd3582848e1c37035"
             ],
-<<<<<<< HEAD
-            "markers": "python_version >= '2.7' and python_version not in '3.0, 3.1, 3.2, 3.3, 3.4'",
-=======
->>>>>>> 5564816f
             "version": "==2.11.2"
         },
         "kombu": {
@@ -374,10 +317,6 @@
                 "sha256:be48cdffb54a2194d93ad6533d73f69408486483d189fe9f5990ee24255b0e0a",
                 "sha256:ca1b45faac8c0b18493d02a8571792f3c40291cf2bcf1f55afed3d8f3aa7ba74"
             ],
-<<<<<<< HEAD
-            "markers": "python_version >= '2.7' and python_version not in '3.0, 3.1, 3.2, 3.3, 3.4'",
-=======
->>>>>>> 5564816f
             "version": "==4.6.11"
         },
         "libmagic": {
@@ -469,16 +408,9 @@
         },
         "maxminddb": {
             "hashes": [
-<<<<<<< HEAD
-                "sha256:f4d28823d9ca23323d113dc7af8db2087aa4f657fafc64ff8f7a8afda871425b"
-            ],
-            "markers": "python_version >= '2.7' and python_version not in '3.0, 3.1, 3.2, 3.3, 3.4'",
-            "version": "==1.5.4"
-=======
                 "sha256:47e86a084dd814fac88c99ea34ba3278a74bc9de5a25f4b815b608798747c7dc"
             ],
             "version": "==2.0.3"
->>>>>>> 5564816f
         },
         "mongoengine": {
             "hashes": [
@@ -490,48 +422,6 @@
         },
         "numpy": {
             "hashes": [
-<<<<<<< HEAD
-                "sha256:13af0184177469192d80db9bd02619f6fa8b922f9f327e077d6f2a6acb1ce1c0",
-                "sha256:26a45798ca2a4e168d00de75d4a524abf5907949231512f372b217ede3429e98",
-                "sha256:26f509450db547e4dfa3ec739419b31edad646d21fb8d0ed0734188b35ff6b27",
-                "sha256:30a59fb41bb6b8c465ab50d60a1b298d1cd7b85274e71f38af5a75d6c475d2d2",
-                "sha256:33c623ef9ca5e19e05991f127c1be5aeb1ab5cdf30cb1c5cf3960752e58b599b",
-                "sha256:356f96c9fbec59974a592452ab6a036cd6f180822a60b529a975c9467fcd5f23",
-                "sha256:3c40c827d36c6d1c3cf413694d7dc843d50997ebffbc7c87d888a203ed6403a7",
-                "sha256:4d054f013a1983551254e2379385e359884e5af105e3efe00418977d02f634a7",
-                "sha256:63d971bb211ad3ca37b2adecdd5365f40f3b741a455beecba70fd0dde8b2a4cb",
-                "sha256:658624a11f6e1c252b2cd170d94bf28c8f9410acab9f2fd4369e11e1cd4e1aaf",
-                "sha256:76766cc80d6128750075378d3bb7812cf146415bd29b588616f72c943c00d598",
-                "sha256:7b57f26e5e6ee2f14f960db46bd58ffdca25ca06dd997729b1b179fddd35f5a3",
-                "sha256:7b852817800eb02e109ae4a9cef2beda8dd50d98b76b6cfb7b5c0099d27b52d4",
-                "sha256:8cde829f14bd38f6da7b2954be0f2837043e8b8d7a9110ec5e318ae6bf706610",
-                "sha256:a2e3a39f43f0ce95204beb8fe0831199542ccab1e0c6e486a0b4947256215632",
-                "sha256:a86c962e211f37edd61d6e11bb4df7eddc4a519a38a856e20a6498c319efa6b0",
-                "sha256:a8705c5073fe3fcc297fb8e0b31aa794e05af6a329e81b7ca4ffecab7f2b95ef",
-                "sha256:b6aaeadf1e4866ca0fdf7bb4eed25e521ae21a7947c59f78154b24fc7abbe1dd",
-                "sha256:be62aeff8f2f054eff7725f502f6228298891fd648dc2630e03e44bf63e8cee0",
-                "sha256:c2edbb783c841e36ca0fa159f0ae97a88ce8137fb3a6cd82eae77349ba4b607b",
-                "sha256:cbe326f6d364375a8e5a8ccb7e9cd73f4b2f6dc3b2ed205633a0db8243e2a96a",
-                "sha256:d34fbb98ad0d6b563b95de852a284074514331e6b9da0a9fc894fb1cdae7a79e",
-                "sha256:d97a86937cf9970453c3b62abb55a6475f173347b4cde7f8dcdb48c8e1b9952d",
-                "sha256:dd53d7c4a69e766e4900f29db5872f5824a06827d594427cf1a4aa542818b796",
-                "sha256:df1889701e2dfd8ba4dc9b1a010f0a60950077fb5242bb92c8b5c7f1a6f2668a",
-                "sha256:fa1fe75b4a9e18b66ae7f0b122543c42debcf800aaafa0212aaff3ad273c2596"
-            ],
-            "markers": "python_version >= '3.6'",
-            "version": "==1.19.0"
-        },
-        "oauthlib": {
-            "extras": [
-                "signedtoken"
-            ],
-            "hashes": [
-                "sha256:bee41cc35fcca6e988463cacc3bcb8a96224f470ca547e697b604cc697b2f889",
-                "sha256:df884cd6cbe20e32633f1db1072e9356f53638e4361bef4e8b03c9127c9328ea"
-            ],
-            "index": "pypi",
-            "version": "==3.1.0"
-=======
                 "sha256:04c7d4ebc5ff93d9822075ddb1751ff392a4375e5885299445fcebf877f179d5",
                 "sha256:0bfd85053d1e9f60234f28f63d4a5147ada7f432943c113a11afcf3e65d9d4c8",
                 "sha256:0c66da1d202c52051625e55a249da35b31f65a81cb56e4c69af0dfb8fb0125bf",
@@ -567,7 +457,6 @@
                 "sha256:998416ba6962ae7fbd6596850b80e17859a5753ba17c32284f67bfff33784181"
             ],
             "version": "==20.4"
->>>>>>> 5564816f
         },
         "pandas": {
             "hashes": [
@@ -630,10 +519,6 @@
                 "sha256:2d475327684562c3a96cc71adf7dc8c4f0565175cf86b6d7a404ff4c771f15f0",
                 "sha256:7582ad22678f0fcd81102833f60ef8d0e57288b6b5fb00323d101be910e35705"
             ],
-<<<<<<< HEAD
-            "markers": "python_version >= '2.7' and python_version not in '3.0, 3.1, 3.2, 3.3'",
-=======
->>>>>>> 5564816f
             "version": "==2.20"
         },
         "pycryptodome": {
@@ -651,117 +536,29 @@
                 "sha256:54bdedd28476dea8a3cd86cb67c0df1f0e3d71cae8022354b0f879c41a3d27b2",
                 "sha256:55eb61aca2c883db770999f50d091ff7c14016f2769ad7bca3d9b75d1d7c1b68",
                 "sha256:6276478ada411aca97c0d5104916354b3d740d368407912722bd4d11aa9ee4c2",
-<<<<<<< HEAD
-=======
                 "sha256:663f8de2b3df2e744d6e1610506e0ea4e213bde906795953c1e82279c169f0a7",
->>>>>>> 5564816f
                 "sha256:67dcad1b8b201308586a8ca2ffe89df1e4f731d5a4cdd0610cc4ea790351c739",
                 "sha256:709b9f144d23e290b9863121d1ace14a72e01f66ea9c903fbdc690520dfdfcf0",
                 "sha256:8063a712fba642f78d3c506b0896846601b6de7f5c3d534e388ad0cc07f5a149",
                 "sha256:80d57177a0b7c14d4594c62bbb47fe2f6309ad3b0a34348a291d570925c97a82",
-<<<<<<< HEAD
-=======
                 "sha256:87006cf0d81505408f1ae4f55cf8a5d95a8e029a4793360720ae17c6500f7ecc",
                 "sha256:9f62d21bc693f3d7d444f17ed2ad7a913b4c37c15cd807895d013c39c0517dfd",
->>>>>>> 5564816f
                 "sha256:a207231a52426de3ff20f5608f0687261a3329d97a036c51f7d4c606a6f30c23",
                 "sha256:abc2e126c9490e58a36a0f83516479e781d83adfb134576a5cbe5c6af2a3e93c",
                 "sha256:b56638d58a3a4be13229c6a815cd448f9e3ce40c00880a5398471b42ee86f50e",
                 "sha256:bcd5b8416e73e4b0d48afba3704d8c826414764dafaed7a1a93c442188d90ccc",
                 "sha256:bec2bcdf7c9ce7f04d718e51887f3b05dc5c1cfaf5d2c2e9065ecddd1b2f6c9a",
                 "sha256:c8bf40cf6e281a4378e25846924327e728a887e8bf0ee83b2604a0f4b61692e8",
-<<<<<<< HEAD
-=======
                 "sha256:cecbf67e81d6144a50dc615629772859463b2e4f815d0c082fa421db362f040e",
->>>>>>> 5564816f
                 "sha256:d8074c8448cfd0705dfa71ca333277fce9786d0b9cac75d120545de6253f996a",
                 "sha256:dd302b6ae3965afeb5ef1b0d92486f986c0e65183cd7835973f0b593800590e6",
                 "sha256:de6e1cd75677423ff64712c337521e62e3a7a4fc84caabbd93207752e831a85a",
                 "sha256:ef39c98d9b8c0736d91937d193653e47c3b19ddf4fc3bccdc5e09aaa4b0c5d21",
-<<<<<<< HEAD
-=======
                 "sha256:f2e045224074d5664dc9cbabbf4f4d4d46f1ee90f24780e3a9a668fd096ff17f",
->>>>>>> 5564816f
                 "sha256:f521178e5a991ffd04182ed08f552daca1affcb826aeda0e1945cd989a9d4345",
                 "sha256:f78a68c2c820e4731e510a2df3eef0322f24fde1781ced970bf497b6c7d92982",
                 "sha256:fbe65d5cfe04ff2f7684160d50f5118bdefb01e3af4718eeb618bfed40f19d94"
             ],
-<<<<<<< HEAD
-            "markers": "python_version >= '2.6' and python_version not in '3.0, 3.1, 3.2, 3.3'",
-            "version": "==3.9.8"
-        },
-        "pyjwt": {
-            "extras": [
-                "crypto"
-            ],
-            "hashes": [
-                "sha256:5c6eca3c2940464d106b99ba83b00c6add741c9becaec087fb7ccdefea71350e",
-                "sha256:8d59a976fb773f3e6a39c85636357c4f0e242707394cadadd9814f5cbaa20e96"
-            ],
-            "index": "pypi",
-            "version": "==1.7.1"
-        },
-        "pymongo": {
-            "hashes": [
-                "sha256:01b4e10027aef5bb9ecefbc26f5df3368ce34aef81df43850f701e716e3fe16d",
-                "sha256:0fc5aa1b1acf7f61af46fe0414e6a4d0c234b339db4c03a63da48599acf1cbfc",
-                "sha256:1396eb7151e0558b1f817e4b9d7697d5599e5c40d839a9f7270bd90af994ad82",
-                "sha256:18e84a3ec5e73adcb4187b8e5541b2ad61d716026ed9863267e650300d8bea33",
-                "sha256:19adf2848b80cb349b9891cc854581bbf24c338be9a3260e73159bdeb2264464",
-                "sha256:20ee0475aa2ba437b0a14806f125d696f90a8433d820fb558fdd6f052acde103",
-                "sha256:26798795097bdeb571f13942beef7e0b60125397811c75b7aa9214d89880dd1d",
-                "sha256:26e707a4eb851ec27bb969b5f1413b9b2eac28fe34271fa72329100317ea7c73",
-                "sha256:2a3c7ad01553b27ec553688a1e6445e7f40355fb37d925c11fcb50b504e367f8",
-                "sha256:2f07b27dbf303ea53f4147a7922ce91a26b34a0011131471d8aaf73151fdee9a",
-                "sha256:316f0cf543013d0c085e15a2c8abe0db70f93c9722c0f99b6f3318ff69477d70",
-                "sha256:31d11a600eea0c60de22c8bdcb58cda63c762891facdcb74248c36713240987f",
-                "sha256:334ef3ffd0df87ea83a0054454336159f8ad9c1b389e19c0032d9cb8410660e6",
-                "sha256:358ba4693c01022d507b96a980ded855a32dbdccc3c9331d0667be5e967f30ed",
-                "sha256:3a6568bc53103df260f5c7d2da36dffc5202b9a36c85540bba1836a774943794",
-                "sha256:444bf2f44264578c4085bb04493bfed0e5c1b4fe7c2704504d769f955cc78fe4",
-                "sha256:47a00b22c52ee59dffc2aad02d0bbfb20c26ec5b8de8900492bf13ad6901cf35",
-                "sha256:4c067db43b331fc709080d441cb2e157114fec60749667d12186cc3fc8e7a951",
-                "sha256:4c092310f804a5d45a1bcaa4191d6d016c457b6ed3982a622c35f729ff1c7f6b",
-                "sha256:53b711b33134e292ef8499835a3df10909c58df53a2a0308f598c432e9a62892",
-                "sha256:568d6bee70652d8a5af1cd3eec48b4ca1696fb1773b80719ebbd2925b72cb8f6",
-                "sha256:56fa55032782b7f8e0bf6956420d11e2d4e9860598dfe9c504edec53af0fc372",
-                "sha256:5a2c492680c61b440272341294172fa3b3751797b1ab983533a770e4fb0a67ac",
-                "sha256:61235cc39b5b2f593086d1d38f3fc130b2d125bd8fc8621d35bc5b6bdeb92bd2",
-                "sha256:619ac9aaf681434b4d4718d1b31aa2f0fce64f2b3f8435688fcbdc0c818b6c54",
-                "sha256:6238ac1f483494011abde5286282afdfacd8926659e222ba9b74c67008d3a58c",
-                "sha256:63752a72ca4d4e1386278bd43d14232f51718b409e7ac86bcf8810826b531113",
-                "sha256:6fdc5ccb43864065d40dd838437952e9e3da9821b7eac605ba46ada77f846bdf",
-                "sha256:7abc3a6825a346fa4621a6f63e3b662bbb9e0f6ffc32d30a459d695f20fb1a8b",
-                "sha256:7aef381bb9ae8a3821abd7f9d4d93978dbd99072b48522e181baeffcd95b56ae",
-                "sha256:80df3caf251fe61a3f0c9614adc6e2bfcffd1cd3345280896766712fb4b4d6d7",
-                "sha256:95f970f34b59987dee6f360d2e7d30e181d58957b85dff929eee4423739bd151",
-                "sha256:993257f6ca3cde55332af1f62af3e04ca89ce63c08b56a387cdd46136c72f2fa",
-                "sha256:9c0a57390549affc2b5dda24a38de03a5c7cbc58750cd161ff5d106c3c6eec80",
-                "sha256:a0794e987d55d2f719cc95fcf980fc62d12b80e287e6a761c4be14c60bd9fecc",
-                "sha256:a3b98121e68bf370dd8ea09df67e916f93ea95b52fc010902312168c4d1aff5d",
-                "sha256:a60756d55f0887023b3899e6c2923ba5f0042fb11b1d17810b4e07395404f33e",
-                "sha256:a676bd2fbc2309092b9bbb0083d35718b5420af3a42135ebb1e4c3633f56604d",
-                "sha256:a732838c78554c1257ff2492f5c8c4c7312d0aecd7f732149e255f3749edd5ee",
-                "sha256:ad3dc88dfe61f0f1f9b99c6bc833ea2f45203a937a18f0d2faa57c6952656012",
-                "sha256:ae65d65fde4135ef423a2608587c9ef585a3551fc2e4e431e7c7e527047581be",
-                "sha256:b070a4f064a9edb70f921bfdc270725cff7a78c22036dd37a767c51393fb956f",
-                "sha256:b6da85949aa91e9f8c521681344bd2e163de894a5492337fba8b05c409225a4f",
-                "sha256:bbf47110765b2a999803a7de457567389253f8670f7daafb98e059c899ce9764",
-                "sha256:bd9c1e6f92b4888ae3ef7ae23262c513b962f09f3fb3b48581dde5df7d7a860a",
-                "sha256:c06b3f998d2d7160db58db69adfb807d2ec307e883e2f17f6b87a1ef6c723f11",
-                "sha256:c318fb70542be16d3d4063cde6010b1e4d328993a793529c15a619251f517c39",
-                "sha256:c4aef42e5fa4c9d5a99f751fb79caa880dac7eaf8a65121549318b984676a1b7",
-                "sha256:c9ca545e93a9c2a3bdaa2e6e21f7a43267ff0813e8055adf2b591c13164c0c57",
-                "sha256:da2c3220eb55c4239dd8b982e213da0b79023cac59fe54ca09365f2bc7e4ad32",
-                "sha256:dd8055da300535eefd446b30995c0813cc4394873c9509323762a93e97c04c03",
-                "sha256:e2b46e092ea54b732d98c476720386ff2ccd126de1e52076b470b117bff7e409",
-                "sha256:e334c4f39a2863a239d38b5829e442a87f241a92da9941861ee6ec5d6380b7fe",
-                "sha256:e5c54f04ca42bbb5153aec5d4f2e3d9f81e316945220ac318abd4083308143f5",
-                "sha256:f4d06764a06b137e48db6d569dc95614d9d225c89842c885669ee8abc9f28c7a",
-                "sha256:f96333f9d2517c752c20a35ff95de5fc2763ac8cdb1653df0f6f45d281620606"
-            ],
-            "version": "==3.10.1"
-=======
             "version": "==3.9.8"
         },
         "pygments": {
@@ -828,7 +625,6 @@
                 "sha256:f6efca006a81e1197b925a7d7b16b8f61980697bb6746587aad8842865233218"
             ],
             "version": "==3.11.0"
->>>>>>> 5564816f
         },
         "pyopenssl": {
             "hashes": [
@@ -838,8 +634,6 @@
             "index": "pypi",
             "version": "==19.1.0"
         },
-<<<<<<< HEAD
-=======
         "pyparsing": {
             "hashes": [
                 "sha256:c203ec8783bf771a155b207279b9bccb8dea02d8f0c9e5f8ead507bc3246ecc1",
@@ -847,7 +641,6 @@
             ],
             "version": "==2.4.7"
         },
->>>>>>> 5564816f
         "pysocks": {
             "hashes": [
                 "sha256:08e69f092cc6dbe92a0fdd16eeb9b9ffbc13cadfe5ca4c7bd92ffb078b293299",
@@ -961,8 +754,6 @@
             "hashes": [
                 "sha256:30639c035cdb23534cd4aa2dd52c3bf48f06e5f4a941509c8bafd8ce11080259",
                 "sha256:8b74bedcbbbaca38ff6d7491d76f2b06b3592611af620f8426e82dddb04a5ced"
-<<<<<<< HEAD
-=======
             ],
             "version": "==1.15.0"
         },
@@ -970,7 +761,6 @@
             "hashes": [
                 "sha256:209f257d7533fdb3cb73bdbd24f436239ca3b2fa67d56f6ff88e86be08cc5ef0",
                 "sha256:df3bac3df4c2c01363f3dd2cfa78cce2840a79b9f1c2d2de9ce8d31683992f52"
->>>>>>> 5564816f
             ],
             "markers": "python_version >= '2.7' and python_version not in '3.0, 3.1, 3.2, 3.3'",
             "version": "==1.15.0"
@@ -980,10 +770,6 @@
                 "sha256:1634eea42ab371d3d346309b93df7870a88610f0725d47528be902a0d95ecc55",
                 "sha256:a59dc181727e95d25f781f0eb4fd1825ff45590ec8ff49eadfd7f1a537cc0232"
             ],
-<<<<<<< HEAD
-            "markers": "python_version >= '3.5'",
-=======
->>>>>>> 5564816f
             "version": "==2.0.1"
         },
         "tldextract": {
@@ -1000,17 +786,6 @@
                 "sha256:1bd7085349dcdf06e52194d0f75ff99fff2eeed0da85a50e4cc2346452c1b8bc"
             ],
             "index": "pypi",
-<<<<<<< HEAD
-            "version": "==1.4.2"
-        },
-        "urllib3": {
-            "hashes": [
-                "sha256:3018294ebefce6572a474f0604c2021e33b3fd8006ecd11d62107a5d2a963527",
-                "sha256:88206b0eb87e6d677d424843ac5209e3fb9d0190d0ee169599165ec25e9d9115"
-            ],
-            "markers": "python_version >= '2.7' and python_version not in '3.0, 3.1, 3.2, 3.3, 3.4' and python_version < '4'",
-            "version": "==1.25.9"
-=======
             "version": "==0.4.3"
         },
         "sphinxcontrib-applehelp": {
@@ -1033,7 +808,6 @@
                 "sha256:e8f5bb7e31b2dbb25b9cc435c8ab7a79787ebf7f906155729338f3156d93659b"
             ],
             "version": "==1.0.3"
->>>>>>> 5564816f
         },
         "vine": {
             "hashes": [
@@ -1053,31 +827,17 @@
         },
         "wtforms": {
             "hashes": [
-<<<<<<< HEAD
-                "sha256:6ff8635f4caeed9f38641d48cfe019d0d3896f41910ab04494143fc027866e1b",
-                "sha256:861a13b3ae521d6700dac3b2771970bd354a63ba7043ecc3a82b5288596a1972"
-            ],
-            "version": "==2.3.1"
-=======
                 "sha256:4c33767ee058b70dba89a6fc5c1892c0d57a54be67ddd3e7875a18d14cba5a72",
                 "sha256:bd9fc24bcb748a8d51fd4ecaade681350aa63009a347a8c14e637895444dfab6"
             ],
             "version": "==1.0.3"
->>>>>>> 5564816f
         },
         "xlsxwriter": {
             "hashes": [
-<<<<<<< HEAD
-                "sha256:828b3285fc95105f5b1946a6a015b31cf388bd5378fdc6604e4d1b7839df2e77",
-                "sha256:82a3b0e73e3913483da23791d1a25e4d2dbb3837d1be4129473526b9a270a5cc"
-            ],
-            "version": "==1.2.9"
-=======
                 "sha256:eaa0eccc86e982a9b939b2b82d12cc5d013385ba5eadcc7e4fed23f4405f77bc",
                 "sha256:f242a81d423f59617a8e5cf16f5d4d74e28ee9a66f9e5b637a18082991db5a9a"
             ],
             "version": "==1.1.4"
->>>>>>> 5564816f
         },
         "yara-python": {
             "hashes": [
@@ -1106,17 +866,10 @@
     "develop": {
         "alabaster": {
             "hashes": [
-<<<<<<< HEAD
-                "sha256:446438bdcca0e05bd45ea2de1668c1d9b032e1a9154c2c259092d77031ddd359",
-                "sha256:a661d72d58e6ea8a57f7a86e37d86716863ee5e92788398526d58b26a4e4dc02"
-            ],
-            "version": "==0.7.12"
-=======
                 "sha256:8d7eaa5a82a1cac232164990f04874c594c9453ec55eef02eab885aa02fc17a2",
                 "sha256:f5321fbe4bf3fefa0efd0bfe7fb14e90909eb62a48ccda331726b4319897dd5e"
             ],
             "version": "==1.25.11"
->>>>>>> 5564816f
         },
         "astroid": {
             "hashes": [
@@ -1128,46 +881,24 @@
         },
         "babel": {
             "hashes": [
-<<<<<<< HEAD
-                "sha256:1aac2ae2d0d8ea368fa90906567f5c08463d98ade155c0c4bfedd6a0f7160e38",
-                "sha256:d670ea0b10f8b723672d3a6abeb87b565b244da220d76b4dba1b66269ec152d4"
-            ],
-            "markers": "python_version >= '2.7' and python_version not in '3.0, 3.1, 3.2, 3.3'",
-            "version": "==2.8.0"
-=======
                 "sha256:2de2a5db0baeae7b2d2664949077c2ac63fbd16d98da0ff71837f7d1dea3fd43",
                 "sha256:6c80b1e5ad3665290ea39320b91e1be1e0d5f60652b964a3070216de83d2e47c"
             ],
             "version": "==1.0.1"
->>>>>>> 5564816f
         },
         "certifi": {
             "hashes": [
-<<<<<<< HEAD
-                "sha256:5930595817496dd21bb8dc35dad090f1c2cd0adfaf21204bf6732ca5d8ee34d3",
-                "sha256:8fc0819f1f30ba15bdb34cceffb9ef04d99f420f68eb75d901e9560b8749fc41"
-            ],
-            "version": "==2020.6.20"
-=======
                 "sha256:7b504fc724d0d1d4d5d5c114e778ec88c37ea53144683e084215eed5155ada4c",
                 "sha256:81195de0ac94fbc8368abbaf9197b88c4f3ffd6c2719b5bf5fc9da744f3d829c"
             ],
             "version": "==2.3.3"
->>>>>>> 5564816f
         },
         "chardet": {
             "hashes": [
-<<<<<<< HEAD
-                "sha256:84ab92ed1c4d4f16916e05906b6b75a6c0fb5db821cc65e70cbd64a3e2a5eaae",
-                "sha256:fc323ffcaeaed0e0a02bf4d117757b98aed530d9ed4531e3e15460124c106691"
-            ],
-            "version": "==3.0.4"
-=======
                 "sha256:9b1ade2d1ba5d9b40a6d1de1d55ded4394ab8002718092ae80a08532c2add2e6",
                 "sha256:b807c2d3e379bf6a925f472955beef3e07495c1bac708640696876e68675b49b"
             ],
             "version": "==1.3.7"
->>>>>>> 5564816f
         },
         "docutils": {
             "hashes": [
@@ -1179,15 +910,6 @@
         },
         "idna": {
             "hashes": [
-<<<<<<< HEAD
-                "sha256:7588d1c14ae4c77d74036e8c22ff447b26d0fde8f007354fd48a7814db15b7cb",
-                "sha256:a068a21ceac8a4d63dbfd964670474107f541babbd2250d61922f029858365fa"
-            ],
-            "index": "pypi",
-            "version": "==2.9"
-        },
-        "imagesize": {
-=======
                 "sha256:102c24ef8f171fd729d46599845e95c7ab894a4cf45f5de11a44cc7444fb1108",
                 "sha256:ed5eee1974372595f9e416cc7bbeeb12335201d8081ca8a0743c954d4446e5cb"
             ],
@@ -1196,7 +918,6 @@
     },
     "develop": {
         "astroid": {
->>>>>>> 5564816f
             "hashes": [
                 "sha256:6965f19a6a2039c7d48bca7dba2473069ff854c36ae6f19d2cde309d998228a1",
                 "sha256:b1f6b5a4eab1f73479a50fb79fcf729514a900c341d8503d62a62dbc4127a2b1"
@@ -1209,12 +930,7 @@
                 "sha256:dcab1d98b469a12a1a624ead220584391648790275560e1a43e54c5dceae65e7",
                 "sha256:dcaeec1b5f0eca77faea2a35ab790b4f3680ff75590bfcb7145986905aab2f58"
             ],
-<<<<<<< HEAD
-            "markers": "python_version >= '2.7' and python_version not in '3.0, 3.1, 3.2, 3.3'",
-            "version": "==4.3.21"
-=======
             "version": "==5.6.4"
->>>>>>> 5564816f
         },
         "jinja2": {
             "hashes": [
@@ -1226,32 +942,6 @@
         },
         "lazy-object-proxy": {
             "hashes": [
-<<<<<<< HEAD
-                "sha256:0c4b206227a8097f05c4dbdd323c50edf81f15db3b8dc064d08c62d37e1a504d",
-                "sha256:194d092e6f246b906e8f70884e620e459fc54db3259e60cf69a4d66c3fda3449",
-                "sha256:1be7e4c9f96948003609aa6c974ae59830a6baecc5376c25c92d7d697e684c08",
-                "sha256:4677f594e474c91da97f489fea5b7daa17b5517190899cf213697e48d3902f5a",
-                "sha256:48dab84ebd4831077b150572aec802f303117c8cc5c871e182447281ebf3ac50",
-                "sha256:5541cada25cd173702dbd99f8e22434105456314462326f06dba3e180f203dfd",
-                "sha256:59f79fef100b09564bc2df42ea2d8d21a64fdcda64979c0fa3db7bdaabaf6239",
-                "sha256:8d859b89baf8ef7f8bc6b00aa20316483d67f0b1cbf422f5b4dc56701c8f2ffb",
-                "sha256:9254f4358b9b541e3441b007a0ea0764b9d056afdeafc1a5569eee1cc6c1b9ea",
-                "sha256:9651375199045a358eb6741df3e02a651e0330be090b3bc79f6d0de31a80ec3e",
-                "sha256:97bb5884f6f1cdce0099f86b907aa41c970c3c672ac8b9c8352789e103cf3156",
-                "sha256:9b15f3f4c0f35727d3a0fba4b770b3c4ebbb1fa907dbcc046a1d2799f3edd142",
-                "sha256:a2238e9d1bb71a56cd710611a1614d1194dc10a175c1e08d75e1a7bcc250d442",
-                "sha256:a6ae12d08c0bf9909ce12385803a543bfe99b95fe01e752536a60af2b7797c62",
-                "sha256:ca0a928a3ddbc5725be2dd1cf895ec0a254798915fb3a36af0964a0a4149e3db",
-                "sha256:cb2c7c57005a6804ab66f106ceb8482da55f5314b7fcb06551db1edae4ad1531",
-                "sha256:d74bb8693bf9cf75ac3b47a54d716bbb1a92648d5f781fc799347cfc95952383",
-                "sha256:d945239a5639b3ff35b70a88c5f2f491913eb94871780ebfabb2568bd58afc5a",
-                "sha256:eba7011090323c1dadf18b3b689845fd96a61ba0a1dfbd7f24b921398affc357",
-                "sha256:efa1909120ce98bbb3777e8b6f92237f5d5c8ea6758efea36a473e1d38f7d3e4",
-                "sha256:f3900e8a5de27447acbf900b4750b0ddfd7ec1ea7fbaf11dfa911141bc522af0"
-            ],
-            "markers": "python_version >= '2.7' and python_version not in '3.0, 3.1, 3.2, 3.3'",
-            "version": "==1.4.3"
-=======
                 "sha256:00b78a97a79d0dfefa584d44dd1aba9668d3de7ec82335ba0ff51d53ef107143",
                 "sha256:042b54fd71c2092e6d10e5e66fa60f65c5954f8145e809f5d9f394c9b13d32ee",
                 "sha256:11f87dc06eb5f376cc6d5f0c19a1b4dca202035622777c4ce8e5b72c87b035d6",
@@ -1276,7 +966,6 @@
                 "sha256:fe2f61fed5817bf8db01d9a72309ed5990c478a077e9585b58740c26774bce39"
             ],
             "version": "==1.5.1"
->>>>>>> 5564816f
         },
         "markupsafe": {
             "hashes": [
@@ -1379,133 +1068,7 @@
                 "sha256:30639c035cdb23534cd4aa2dd52c3bf48f06e5f4a941509c8bafd8ce11080259",
                 "sha256:8b74bedcbbbaca38ff6d7491d76f2b06b3592611af620f8426e82dddb04a5ced"
             ],
-<<<<<<< HEAD
-            "markers": "python_version >= '2.7' and python_version not in '3.0, 3.1, 3.2, 3.3'",
             "version": "==1.15.0"
-        },
-        "snowballstemmer": {
-            "hashes": [
-                "sha256:209f257d7533fdb3cb73bdbd24f436239ca3b2fa67d56f6ff88e86be08cc5ef0",
-                "sha256:df3bac3df4c2c01363f3dd2cfa78cce2840a79b9f1c2d2de9ce8d31683992f52"
-            ],
-            "version": "==2.0.0"
-        },
-        "sphinx": {
-            "hashes": [
-                "sha256:74fbead182a611ce1444f50218a1c5fc70b6cc547f64948f5182fb30a2a20258",
-                "sha256:97c9e3bcce2f61d9f5edf131299ee9d1219630598d9f9a8791459a4d9e815be5"
-            ],
-            "index": "pypi",
-            "version": "==3.1.1"
-        },
-        "sphinx-rtd-theme": {
-            "hashes": [
-                "sha256:22c795ba2832a169ca301cd0a083f7a434e09c538c70beb42782c073651b707d",
-                "sha256:373413d0f82425aaa28fb288009bf0d0964711d347763af2f1b65cafcb028c82"
-            ],
-            "index": "pypi",
-            "version": "==0.5.0"
-        },
-        "sphinxcontrib-applehelp": {
-            "hashes": [
-                "sha256:806111e5e962be97c29ec4c1e7fe277bfd19e9652fb1a4392105b43e01af885a",
-                "sha256:a072735ec80e7675e3f432fcae8610ecf509c5f1869d17e2eecff44389cdbc58"
-            ],
-            "markers": "python_version >= '3.5'",
-            "version": "==1.0.2"
-        },
-        "sphinxcontrib-devhelp": {
-            "hashes": [
-                "sha256:8165223f9a335cc1af7ffe1ed31d2871f325254c0423bc0c4c7cd1c1e4734a2e",
-                "sha256:ff7f1afa7b9642e7060379360a67e9c41e8f3121f2ce9164266f61b9f4b338e4"
-            ],
-            "markers": "python_version >= '3.5'",
-            "version": "==1.0.2"
-        },
-        "sphinxcontrib-htmlhelp": {
-            "hashes": [
-                "sha256:3c0bc24a2c41e340ac37c85ced6dafc879ab485c095b1d65d2461ac2f7cca86f",
-                "sha256:e8f5bb7e31b2dbb25b9cc435c8ab7a79787ebf7f906155729338f3156d93659b"
-            ],
-            "markers": "python_version >= '3.5'",
-            "version": "==1.0.3"
-        },
-        "sphinxcontrib-httpdomain": {
-            "hashes": [
-                "sha256:1fb5375007d70bf180cdd1c79e741082be7aa2d37ba99efe561e1c2e3f38191e",
-                "sha256:ac40b4fba58c76b073b03931c7b8ead611066a6aebccafb34dc19694f4eb6335"
-            ],
-            "index": "pypi",
-            "version": "==1.7.0"
-        },
-        "sphinxcontrib-jsmath": {
-            "hashes": [
-                "sha256:2ec2eaebfb78f3f2078e73666b1415417a116cc848b72e5172e596c871103178",
-                "sha256:a9925e4a4587247ed2191a22df5f6970656cb8ca2bd6284309578f2153e0c4b8"
-            ],
-            "markers": "python_version >= '3.5'",
-            "version": "==1.0.1"
-        },
-        "sphinxcontrib-qthelp": {
-            "hashes": [
-                "sha256:4c33767ee058b70dba89a6fc5c1892c0d57a54be67ddd3e7875a18d14cba5a72",
-                "sha256:bd9fc24bcb748a8d51fd4ecaade681350aa63009a347a8c14e637895444dfab6"
-            ],
-            "markers": "python_version >= '3.5'",
-            "version": "==1.0.3"
-        },
-        "sphinxcontrib-serializinghtml": {
-            "hashes": [
-                "sha256:eaa0eccc86e982a9b939b2b82d12cc5d013385ba5eadcc7e4fed23f4405f77bc",
-                "sha256:f242a81d423f59617a8e5cf16f5d4d74e28ee9a66f9e5b637a18082991db5a9a"
-            ],
-            "markers": "python_version >= '3.5'",
-            "version": "==1.1.4"
-        },
-        "toml": {
-            "hashes": [
-                "sha256:926b612be1e5ce0634a2ca03470f95169cf16f939018233a670519cb4ac58b0f",
-                "sha256:bda89d5935c2eac546d648028b9901107a595863cb36bae0c73ac804a9b4ce88"
-            ],
-            "version": "==0.10.1"
-        },
-        "typed-ast": {
-            "hashes": [
-                "sha256:0666aa36131496aed8f7be0410ff974562ab7eeac11ef351def9ea6fa28f6355",
-                "sha256:0c2c07682d61a629b68433afb159376e24e5b2fd4641d35424e462169c0a7919",
-                "sha256:249862707802d40f7f29f6e1aad8d84b5aa9e44552d2cc17384b209f091276aa",
-                "sha256:24995c843eb0ad11a4527b026b4dde3da70e1f2d8806c99b7b4a7cf491612652",
-                "sha256:269151951236b0f9a6f04015a9004084a5ab0d5f19b57de779f908621e7d8b75",
-                "sha256:4083861b0aa07990b619bd7ddc365eb7fa4b817e99cf5f8d9cf21a42780f6e01",
-                "sha256:498b0f36cc7054c1fead3d7fc59d2150f4d5c6c56ba7fb150c013fbc683a8d2d",
-                "sha256:4e3e5da80ccbebfff202a67bf900d081906c358ccc3d5e3c8aea42fdfdfd51c1",
-                "sha256:6daac9731f172c2a22ade6ed0c00197ee7cc1221aa84cfdf9c31defeb059a907",
-                "sha256:715ff2f2df46121071622063fc7543d9b1fd19ebfc4f5c8895af64a77a8c852c",
-                "sha256:73d785a950fc82dd2a25897d525d003f6378d1cb23ab305578394694202a58c3",
-                "sha256:8c8aaad94455178e3187ab22c8b01a3837f8ee50e09cf31f1ba129eb293ec30b",
-                "sha256:8ce678dbaf790dbdb3eba24056d5364fb45944f33553dd5869b7580cdbb83614",
-                "sha256:aaee9905aee35ba5905cfb3c62f3e83b3bec7b39413f0a7f19be4e547ea01ebb",
-                "sha256:bcd3b13b56ea479b3650b82cabd6b5343a625b0ced5429e4ccad28a8973f301b",
-                "sha256:c9e348e02e4d2b4a8b2eedb48210430658df6951fa484e59de33ff773fbd4b41",
-                "sha256:d205b1b46085271b4e15f670058ce182bd1199e56b317bf2ec004b6a44f911f6",
-                "sha256:d43943ef777f9a1c42bf4e552ba23ac77a6351de620aa9acf64ad54933ad4d34",
-                "sha256:d5d33e9e7af3b34a40dc05f498939f0ebf187f07c385fd58d591c533ad8562fe",
-                "sha256:fc0fea399acb12edbf8a628ba8d2312f583bdbdb3335635db062fa98cf71fca4",
-                "sha256:fe460b922ec15dd205595c9b5b99e2f056fd98ae8f9f56b888e7a17dc2b757e7"
-            ],
-            "markers": "python_version < '3.8' and implementation_name == 'cpython'",
-            "version": "==1.4.1"
-        },
-        "urllib3": {
-            "hashes": [
-                "sha256:3018294ebefce6572a474f0604c2021e33b3fd8006ecd11d62107a5d2a963527",
-                "sha256:88206b0eb87e6d677d424843ac5209e3fb9d0190d0ee169599165ec25e9d9115"
-            ],
-            "markers": "python_version >= '2.7' and python_version not in '3.0, 3.1, 3.2, 3.3, 3.4' and python_version < '4'",
-            "version": "==1.25.9"
-=======
-            "version": "==1.15.0"
->>>>>>> 5564816f
         },
         "wrapt": {
             "hashes": [
