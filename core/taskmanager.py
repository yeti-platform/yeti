import logging
import datetime

from celery import Celery
from core.schemas.task import Task, TaskStatus
from typing import Type
import traceback


app = Celery(
    "tasks",
    broker="redis://redis/",
    imports=(
        # TESTING ONLY
        "plugins.feeds.public.random",
        "plugins.analytics.public.random_analytics",
        "plugins.feeds.public.abusech_malwarebazaar",
<<<<<<< HEAD
        "plugins.feeds.public.abuseipdb",
        "plugins.feeds.public.azorult-tracker",
        "plugins.feeds.public.alienvault_ip_reputation",
        "plugins.feeds.public.blocklistde_all",
        "plugins.feeds.public.blocklistde_apache",
        "plugins.feeds.public.blocklistde_bots",
        "plugins.feeds.public.blocklistde_bruteforcelogin",
        "plugins.feeds.public.blocklistde_ftp",
        "plugins.feeds.public.blocklistde_imap",
        "plugins.feeds.public.blocklistde_ircbot",
        "plugins.feeds.public.blocklistde_mail",
        "plugins.feeds.public.blocklistde_sip",
        "plugins.feeds.public.blocklistde_ssh",
        "plugins.feeds.public.blocklistde_strongips",
        "plugins.feeds.public.botvrij_domain",
        "plugins.feeds.public.botvrij_filename",
        "plugins.feeds.public.botvrij_hostname",
        "plugins.feeds.public.botvrij_ipdst",
        "plugins.feeds.public.botvrij_md5",
        "plugins.feeds.public.botvrij_sha256",
        "plugins.feeds.public.botvrij_sha1",
        "plugins.feeds.public.botvrij_url",
        "plugins.feeds.public.cruzit",
        "plugins.feeds.public.dataplane_dnsrd",
        "plugins.feeds.public.dataplane_dnsrdany",
        "plugins.feeds.public.dataplane_dnsversion",
        "plugins.feeds.public.dataplane_proto41",
        "plugins.feeds.public.dataplane_sipinvite",
        "plugins.feeds.public.dataplane_sipregistr",
        "plugins.feeds.public.dataplane_smtpdata",
        "plugins.feeds.public.dataplane_smtpgreet",
        "plugins.feeds.public.dataplane_sshclient",
        "plugins.feeds.public.dataplane_sshpwauth",
        "plugins.feeds.public.dataplane_telnetlogin",
        "plugins.feeds.public.dataplane_vnc",
        "plugins.feeds.public.feodo_tracker_ip_blocklist",
        "plugins.feeds.public.futex_re",
        "plugins.feeds.public.hybrid_analysis",
        "plugins.feeds.public.misp",
        "plugins.feeds.public.openphish",
        "plugins.feeds.public.otx_alienvault",
        "plugins.feeds.public.phishing_database",
        "plugins.feeds.public.phishtank",
        "plugins.feeds.public.rulezskbruteforceblocker",
        "plugins.feeds.public.sslblacklist_fingerprints",
        "plugins.feeds.public.sslblacklist_ip"
    ),
)


class TaskManager:
=======
    ))


class TaskManager():

>>>>>>> f3cf7599
    _store = {}  # type: dict[str, Task]

    @classmethod
    def register_task(cls, task_class: Type[Task], task_name: str | None = None):
        """Registers task in cache.

        task_class: The task class to register.
        task_name: The name of the task. Used with Exports, which all share
            the same class.

        Will create DB entry if it does not exist.
        """
        if not task_name:
            task_name = task_class.__name__
        logging.info("Registering task", task_name)
        task = task_class.find(name=task_name)
        if not task:
            logging.info("Task not found in database, creating.")
            task_dict = task_class._defaults.copy()
            task_dict["name"] = task_name
            task = task_class(**task_dict).save()
        cls._store[task_name] = task

    @classmethod
    def get_task(cls, task_name):
        """Retreives task from cache."""
        return cls._store[task_name]

    @classmethod
    def load_task(cls, task_name) -> Task:
        """Loads tasks from the database and refreshes cache."""
        if task_name not in cls._store:
            # ExportTasks are
            logging.error(f"Task {task_name} not found. Was it registered?")
            logging.error("Registered tasks: ", cls._store.keys())
            raise ValueError(f"Task {task_name} not found. Was it registered?")

        task_class = cls._store[task_name].__class__
        task = task_class.find(name=task_name)
        cls._store[task_name] = task
        return task

    @classmethod
    def run_task(cls, task_name):
        logging.info(f"Running task {task_name}")
        task = TaskManager.load_task(task_name)
        if not task.enabled:
            task.status_message = "Task is disabled."
            task.status = TaskStatus.failed
            task.save()
            return

        if task.status == TaskStatus.running:
            task.save()
            return

        task.status = TaskStatus.running
        task.save()

        try:
            task.run()
        except Exception as error:  # pylint: disable=broad-except
            # We want to catch and report all errors
            logging.error(traceback.format_exc())
            task.status = TaskStatus.failed
            task.status_message = str(error)
            task.save()
            return

        task.status = TaskStatus.completed
        task.last_run = datetime.datetime.now(datetime.timezone.utc)
        task.status_message = ""
        task.save()


@app.task
def run_task(task_name):
    TaskManager.run_task(task_name)<|MERGE_RESOLUTION|>--- conflicted
+++ resolved
@@ -15,7 +15,6 @@
         "plugins.feeds.public.random",
         "plugins.analytics.public.random_analytics",
         "plugins.feeds.public.abusech_malwarebazaar",
-<<<<<<< HEAD
         "plugins.feeds.public.abuseipdb",
         "plugins.feeds.public.azorult-tracker",
         "plugins.feeds.public.alienvault_ip_reputation",
@@ -65,15 +64,8 @@
     ),
 )
 
-
-class TaskManager:
-=======
-    ))
-
-
 class TaskManager():
 
->>>>>>> f3cf7599
     _store = {}  # type: dict[str, Task]
 
     @classmethod
