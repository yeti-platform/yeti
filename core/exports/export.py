--- conflicted
+++ resolved
@@ -17,24 +17,16 @@
 
 class ExportTemplate(YetiDocument):
     name = StringField(required=True, max_length=255, verbose_name="Name")
-    header = StringField(required=True, default="")
-    footer = StringField(required=True, default="")
     template = StringField(required=True, default="")
 
-    def render(self, output, elements):
-        dynamic_template = Template(self.template)
-        with codecs.open(output, 'w+', encoding="utf-8") as out:
-            out.write("{}\n".format(self.header))
-            for obs in elements:
-                out.write("{}\n".format(dynamic_template.render(obs=obs)))
-            out.write("{}\n".format(self.footer))
+    def render(self, elements, output_file):
+        template = Template(self.template)
+        template.stream(elements=elements).dump(output_file, encoding='utf-8')
 
     def info(self):
         return {
             "name": self.name,
             "template": self.template,
-            "header": self.header,
-            "footer": self.footer,
             "id": self.id
             }
 
@@ -86,11 +78,8 @@
         q = Q(tags__name__in=[t.name for t in self.include_tags]) & Q(tags__name__nin=[t.name for t in self.exclude_tags])
         q &= Q(_cls__contains=self.acts_on)
 
-<<<<<<< HEAD
-        self.template.render(self.output_file, Observable.objects(q))
-=======
-        self.template.stream(Observable.objects(q).no_cache()).dump(self.output_file, encoding='utf-8')
->>>>>>> d20f0bbe
+        self.template.render(Observable.objects(q).no_cache(), self.output_file)
+
 
     def info(self):
         i = {k: v for k, v in self._data.items() if k in ["name", "output_dir", "enabled", "description", "status", "last_run", "include_tags", "exclude_tags"]}
