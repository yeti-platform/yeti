import datetime
import io
import logging
import re
from enum import Enum
from typing import ClassVar, Literal, Type

import yaml
from artifacts import definitions, reader, writer
from artifacts import errors as artifacts_errors
from pydantic import BaseModel, Field, PrivateAttr, computed_field, field_validator

from core import database_arango
from core.helpers import now
from core.schemas.model import YetiModel


def future():
    return datetime.datetime.now(datetime.timezone.utc) + datetime.timedelta(
        days=DEFAULT_INDICATOR_VALIDITY_DAYS
    )


DEFAULT_INDICATOR_VALIDITY_DAYS = 30


class IndicatorType(str, Enum):
    regex = "regex"
    yara = "yara"
    sigma = "sigma"
    query = "query"
    forensicartifact = "forensicartifact"


class IndicatorMatch(BaseModel):
    name: str
    match: str


class DiamondModel(Enum):
    adversary = "adversary"
    capability = "capability"
    infrastructure = "infrastructure"
    victim = "victim"


class Indicator(YetiModel, database_arango.ArangoYetiConnector):
    _collection_name: ClassVar[str] = "indicators"
    _type_filter: ClassVar[str] = ""
    _root_type: Literal["indicator"] = "indicator"

    name: str
    type: str
    description: str = ""
    created: datetime.datetime = Field(default_factory=now)
    modified: datetime.datetime = Field(default_factory=now)
    valid_from: datetime.datetime = Field(default_factory=now)
    valid_until: datetime.datetime = Field(default_factory=future)

    pattern: str
    location: str
    diamond: DiamondModel
    kill_chain_phases: list[str] = []
    relevant_tags: list[str] = []

    @computed_field(return_type=Literal["indicator"])
    @property
    def root_type(self):
        return self._root_type

    @classmethod
    def load(cls, object: dict):
        if object["type"] in TYPE_MAPPING:
            return TYPE_MAPPING[object["type"]](**object)
        return cls(**object)

    def match(self, value: str) -> IndicatorMatch | None:
        raise NotImplementedError

    @classmethod
    def search(cls, observables: list[str]) -> list[tuple[str, "Indicator"]]:
        indicators = list(Indicator.list())
        for observable in observables:
            for indicator in indicators:
                try:
                    if indicator.match(observable):
                        yield observable, indicator
                except NotImplementedError as error:
                    logging.error(
                        f"Indicator type {indicator.type} has not implemented match(): {error}"
                    )


class Regex(Indicator):
    _type_filter: ClassVar[str] = IndicatorType.regex
    _compiled_pattern: re.Pattern | None = PrivateAttr(None)
    type: Literal["regex"] = IndicatorType.regex

    @property
    def compiled_pattern(self):
        if not self._compiled_pattern:
            self._compiled_pattern = re.compile(self.pattern)
        return self._compiled_pattern

    @field_validator("pattern")
    @classmethod
    def validate_regex(cls, value) -> str:
        try:
            re.compile(value)
        except re.error as error:
            raise ValueError(f"Invalid regex pattern: {error}")
        return value

    def match(self, value: str) -> IndicatorMatch | None:
        result = self.compiled_pattern.search(value)
        if result:
            return IndicatorMatch(name=self.name, match=result.group())
        return None


<<<<<<< HEAD
class QueryType(str, Enum):
    opensearch = "opensearch"
    osquery = "osquery"
    sql = "sql"
    command = "command"
    pandas = "pandas"
    splunk = "splunk"
    censys = "censys"
    shodan = "shodan"


=======
>>>>>>> 11bb4c75
class Query(Indicator):
    """Represents a query that can be sent to another system."""

    _type_filter: ClassVar[str] = IndicatorType.query
    type: Literal["query"] = IndicatorType.query

    query_type: str
    target_systems: list[str] = []

    def match(self, value: str) -> IndicatorMatch | None:
        return None


class Yara(Indicator):
    """Represents a Yara rule.

    Parsing and matching is yet TODO.
    """

    _type_filter: ClassVar[str] = IndicatorType.yara
    type: Literal["yara"] = IndicatorType.yara

    def match(self, value: str) -> IndicatorMatch | None:
        raise NotImplementedError


class Sigma(Indicator):
    """Represents a Sigma rule.

    Parsing and matching is yet TODO.
    """

    _type_filter: ClassVar[str] = IndicatorType.sigma
    type: Literal["sigma"] = IndicatorType.sigma

    def match(self, value: str) -> IndicatorMatch | None:
        raise NotImplementedError


class ForensicArtifact(Indicator):
    """Represents a Forensic Artifact

    As defined in https://github.com/ForensicArtifacts/artifacts
    """

    _type_filter: ClassVar[str] = IndicatorType.forensicartifact
    type: Literal[IndicatorType.forensicartifact] = IndicatorType.forensicartifact

    sources: list[dict] = []
    aliases: list[str] = []
    supported_os: list[str] = []

    def match(self, value: str) -> IndicatorMatch | None:
        raise NotImplementedError

    @field_validator("pattern")
    @classmethod
    def validate_artifact(cls, value) -> str:
        artifact_reader = reader.YamlArtifactsReader()
        try:
            list(artifact_reader.ReadFileObject(io.StringIO(value)))
        except artifacts_errors.FormatError as error:
            raise ValueError(f"Invalid ForensicArtifact YAML: {error}")
        return value

    @classmethod
    def from_yaml_string(
        cls, yaml_string: str, update_parents: bool = False
    ) -> list["ForensicArtifact"]:
        artifact_reader = reader.YamlArtifactsReader()
        artifact_writer = writer.YamlArtifactsWriter()

        artifacts_dict = {}

        for definition in artifact_reader.ReadFileObject(io.StringIO(yaml_string)):
            definition_dict = definition.AsDict()
            definition_dict["description"] = definition_dict.pop("doc")
            if definition.urls:
                definition_dict["description"] += "\n\nURLs:\n"
                definition_dict["description"] += " ".join(
                    [f"* {url}\n" for url in definition.urls]
                )
            definition_dict["pattern"] = artifact_writer.FormatArtifacts([definition])
            definition_dict["location"] = "host"
            definition_dict["diamond"] = DiamondModel.victim
            definition_dict["relevant_tags"] = [definition_dict["name"]]
            forensic_indicator = cls(**definition_dict).save()
            artifacts_dict[definition.name] = forensic_indicator

        if update_parents:
            for artifact in artifacts_dict.values():
                artifact.update_parents(artifacts_dict)

        return list(artifacts_dict.values())

    def update_yaml(self):
        artifact_reader = reader.YamlArtifactsReader()
        definition_dict = next(
            artifact_reader.ReadFileObject(io.StringIO(self.pattern))
        ).AsDict()
        definition_dict["doc"] = self.description.split("\n\nURLs:")[0]
        definition_dict["name"] = self.name
        definition_dict["supported_os"] = self.supported_os
        self.pattern = yaml.safe_dump(definition_dict)

    def update_parents(self, artifacts_dict: dict[str, "ForensicArtifact"]) -> None:
        for source in self.sources:
            if not source["type"] == definitions.TYPE_INDICATOR_ARTIFACT_GROUP:
                continue
            for child_name in source["attributes"]["names"]:
                child = artifacts_dict.get(child_name)
                if not child:
                    logging.error(f"Missing child {child_name} for {self.name}")
                    continue

                add_tags = set(self.relevant_tags + [self.name])
                child.relevant_tags = list(add_tags | set(child.relevant_tags))
                child.save()
                self.link_to(child, "includes", "Uses ForensicArtifact child")

    def save_indicators(self, create_links: bool = False):
        indicators = []
        for source in self.sources:
            if source["type"] == definitions.TYPE_INDICATOR_FILE:
                for path in source["attributes"]["paths"]:
                    pattern = ARTIFACT_INTERPOLATION_RE.sub("*", path)
                    pattern = re.escape(pattern).replace("\\*", ".*")
                    indicator = Regex.find(name=path)
                    if not indicator:
                        try:
                            indicator = Regex(
                                name=path,
                                pattern=pattern,
                                location="filesystem",
                                diamond=DiamondModel.victim,
                                relevant_tags=self.relevant_tags,
                            ).save()
                            indicators.append(indicator)
                        except Exception:
                            logging.error(
                                f"Failed to create indicator for {path} (was: {source['attributes']['paths']})"
                            )
                            continue

                    else:
                        indicator.relevant_tags = list(
                            set(indicator.relevant_tags + self.relevant_tags)
                        )
                        indicator.save()
        if create_links:
            for indicator in indicators:
                indicator.link_to(self, "indicates", f"Indicates Artifact {self.name}")
        return indicators


ARTIFACT_INTERPOLATION_RE = re.compile(r"%%[a-z._]+%%")

TYPE_MAPPING = {
    "regex": Regex,
    "yara": Yara,
    "sigma": Sigma,
    "query": Query,
    "forensicartifact": ForensicArtifact,
    "indicator": Indicator,
    "indicators": Indicator,
}

IndicatorTypes = Regex | Yara | Sigma | Query | ForensicArtifact
IndicatorClasses = (
    Type[Regex] | Type[Yara] | Type[Sigma] | Type[Query] | Type[ForensicArtifact]
)<|MERGE_RESOLUTION|>--- conflicted
+++ resolved
@@ -118,20 +118,6 @@
         return None
 
 
-<<<<<<< HEAD
-class QueryType(str, Enum):
-    opensearch = "opensearch"
-    osquery = "osquery"
-    sql = "sql"
-    command = "command"
-    pandas = "pandas"
-    splunk = "splunk"
-    censys = "censys"
-    shodan = "shodan"
-
-
-=======
->>>>>>> 11bb4c75
 class Query(Indicator):
     """Represents a query that can be sent to another system."""
 
