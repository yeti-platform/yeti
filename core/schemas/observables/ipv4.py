from core.schemas.observable import Observable
from core.schemas.observable import ObservableType
from typing import Literal


class IPv4(Observable):
    value: str
<<<<<<< HEAD
    type: Literal['ip'] = ObservableType.ip
=======
    type: ObservableType = ObservableType.ipv4
>>>>>>> 4d8d6ee8
<|MERGE_RESOLUTION|>--- conflicted
+++ resolved
@@ -5,8 +5,4 @@
 
 class IPv4(Observable):
     value: str
-<<<<<<< HEAD
-    type: Literal['ip'] = ObservableType.ip
-=======
-    type: ObservableType = ObservableType.ipv4
->>>>>>> 4d8d6ee8
+    type: ObservableType = ObservableType.ipv4