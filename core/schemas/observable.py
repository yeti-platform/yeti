# TODO Observable value normalization

import datetime
import re
from enum import Enum
from typing import ClassVar, Literal

import validators
from pydantic import Field, computed_field

from core import database_arango
from core.helpers import now, refang
from core.schemas.model import YetiTagModel


# Data Schema
class ObservableType(str, Enum):
    asn = "asn"
    bic = "bic"
    certificate = "certificate"
    cidr = "cidr"
    command_line = "command_line"
    docker_image = "docker_image"
    email = "email"
    file = "file"
    guess = "guess"
    hostname = "hostname"
    iban = "iban"
    imphash = "imphash"
    ipv4 = "ipv4"
    ipv6 = "ipv6"
    mac_address = "mac_address"
    md5 = "md5"
    generic = "generic"
    path = "path"
    registry_key = "registry_key"
    sha1 = "sha1"
    sha256 = "sha256"
    ssdeep = "ssdeep"
    tlsh = "tlsh"
    url = "url"
    user_agent = "user_agent"
    user_account = "user_account"
    wallet = "wallet"
    mutex = "mutex"
    named_pipe = "named_pipe"


class Observable(YetiTagModel, database_arango.ArangoYetiConnector):
    _collection_name: ClassVar[str] = "observables"
    _type_filter: ClassVar[str | None] = None
    _root_type: Literal["observable"] = "observable"

    value: str = Field(min_length=1)
    type: ObservableType
    created: datetime.datetime = Field(default_factory=now)
    context: list[dict] = []
    last_analysis: dict[str, datetime.datetime] = {}

    @computed_field(return_type=Literal["observable"])
    @property
    def root_type(self):
        return self._root_type

    @classmethod
    def load(cls, object: dict) -> "ObservableTypes":  # noqa: F821
        if object["type"] in TYPE_MAPPING:
            return TYPE_MAPPING[object["type"]](**object)
        raise ValueError("Attempted to instantiate an undefined observable type.")

    @classmethod
    def is_valid(cls, object: dict) -> bool:
        return validate_observable(object)

    @classmethod
    def add_text(cls, text: str, tags: list[str] = []) -> "ObservableTypes":  # noqa: F821
        """Adds and returns an observable for a given string.

        Args:
            text: the text that will be used to add an Observable from.
            tags: a list of tags to add to the Observable.

        Returns:
            A saved Observable instance.
        """
        refanged = refang(text)
        observable_type = find_type(refanged)
        if not observable_type:
            raise ValueError(f"Invalid type for observable '{text}'")

        observable = Observable.find(value=refanged)
        if not observable:
            observable = TYPE_MAPPING[observable_type](
                value=refanged,
                created=datetime.datetime.now(datetime.timezone.utc),
            ).save()
        if tags:
            observable = observable.tag(tags)
        return observable

    def add_context(
        self, source: str, context: dict, skip_compare: set = set()
    ) -> "ObservableTypes":  # noqa: F821
        """Adds context to an observable."""
        compare_fields = set(context.keys()) - skip_compare - {"source"}
        for idx, db_context in enumerate(list(self.context)):
            if db_context["source"] != source:
                continue
            for field in compare_fields:
                if db_context.get(field) != context.get(field):
                    context["source"] = source
                    self.context[idx] = context
                    break
            else:
                db_context.update(context)
                break
        else:
            context["source"] = source
            self.context.append(context)
        return self.save()

    def delete_context(
        self, source: str, context: dict, skip_compare: set = set()
    ) -> "ObservableTypes":  # noqa: F821
        """Deletes context from an observable."""
        compare_fields = set(context.keys()) - skip_compare - {"source"}
        for idx, db_context in enumerate(list(self.context)):
            if db_context["source"] != source:
                continue
            for field in compare_fields:
                if db_context.get(field) != context.get(field):
                    break
            else:
                del self.context[idx]
                break
        return self.save()


TYPE_VALIDATOR_MAP = {
    ObservableType.ipv4: validators.ipv4,
    ObservableType.ipv6: validators.ipv6,
    ObservableType.sha256: validators.sha256,
    ObservableType.sha1: validators.sha1,
    ObservableType.md5: validators.md5,
    ObservableType.hostname: validators.domain,
    ObservableType.url: validators.url,
    ObservableType.email: validators.email,
    ObservableType.iban: validators.iban,
}

REGEXES_OBSERVABLES = {
    # Unix
    ObservableType.path: [
        re.compile(r"^(\/[^\/\0]+)+$"),
        re.compile(r"^(?:[a-zA-Z]\:|\\\\[\w\.]+\\[\w.$]+)\\(?:[\w]+\\)*\w([\w.])+"),
    ],
    ObservableType.bic: [re.compile("^[A-Z]{6}[A-Z0-9]{2}[A-Z0-9]{3}?")],
}


def validate_observable(obs: Observable) -> bool:
    if obs.type in TYPE_VALIDATOR_MAP:
        return TYPE_VALIDATOR_MAP[obs.type](obs.value) is True
    elif obs.type in dict(REGEXES_OBSERVABLES):
        for regex in REGEXES_OBSERVABLES[obs.type]:
            if regex.match(obs.value):
                return True
        return False
    else:
        return False


def find_type(value: str) -> ObservableType | None:
    for obs_type, validator in TYPE_VALIDATOR_MAP.items():
        if validator(value):
            return obs_type
    for obs_type, regexes in REGEXES_OBSERVABLES.items():
        for regex in regexes:
            if regex.match(value):
                return obs_type
    return None


TYPE_MAPPING = {"observable": Observable, "observables": Observable}


# Import all observable types, as these register themselves in the TYPE_MAPPING
# disable: pylint=wrong-import-position
<<<<<<< HEAD
from core.schemas.observables import (asn, bic, certificate, cidr, command_line,
                                      docker_image, email, file,
                                      generic_observable, hostname, iban, imphash,
                                      ipv4, ipv6, mac_address, md5, path,mutex,named_pipe,
                                      registry_key, sha1, sha256, ssdeep, tlsh,
                                      url, user_account, user_agent, wallet)
=======
from core.schemas.observables import (  # noqa: E402
    asn,  # noqa: F401
    bic,  # noqa: F401
    certificate,  # noqa: F401
    cidr,  # noqa: F401
    command_line,  # noqa: E402, F401
    docker_image,  # noqa: F401
    email,  # noqa: F401
    file,  # noqa: F401
    generic_observable,  # noqa: F401
    hostname,  # noqa: F401
    iban,  # noqa: F401
    imphash,  # noqa: F401
    ipv4,  # noqa: F401
    ipv6,  # noqa: F401
    mac_address,  # noqa: F401
    md5,  # noqa: F401
    path,  # noqa: F401
    registry_key,  # noqa: F401
    sha1,  # noqa: F401
    sha256,  # noqa: F401
    ssdeep,  # noqa: F401
    tlsh,  # noqa: F401
    url,  # noqa: F401
    user_account,  # noqa: F401
    user_agent,  # noqa: F401
    wallet,  # noqa: F401
)
>>>>>>> e2ade76b
<|MERGE_RESOLUTION|>--- conflicted
+++ resolved
@@ -186,14 +186,7 @@
 
 # Import all observable types, as these register themselves in the TYPE_MAPPING
 # disable: pylint=wrong-import-position
-<<<<<<< HEAD
-from core.schemas.observables import (asn, bic, certificate, cidr, command_line,
-                                      docker_image, email, file,
-                                      generic_observable, hostname, iban, imphash,
-                                      ipv4, ipv6, mac_address, md5, path,mutex,named_pipe,
-                                      registry_key, sha1, sha256, ssdeep, tlsh,
-                                      url, user_account, user_agent, wallet)
-=======
+
 from core.schemas.observables import (  # noqa: E402
     asn,  # noqa: F401
     bic,  # noqa: F401
@@ -221,5 +214,4 @@
     user_account,  # noqa: F401
     user_agent,  # noqa: F401
     wallet,  # noqa: F401
-)
->>>>>>> e2ade76b
+)