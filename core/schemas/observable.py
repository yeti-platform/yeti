#TODO Observable value normalization

import datetime
from enum import Enum
from typing import Optional

from pydantic import BaseModel, Field

from core import database_arango
from core.helpers import REGEXES, refang
from core.schemas.entity import Entity
from core.schemas.tag import DEFAULT_EXPIRATION_DAYS, Tag
from core.schemas.graph import TagRelationship
<<<<<<< HEAD
from core.helpers import validate_observable,find_type

def now():
    return datetime.datetime.now(datetime.timezone.utc)
=======
from core.helpers import now
>>>>>>> 5e60837f

# Data Schema
class ObservableType(str, Enum):
    ip = 'ip'
    hostname = 'hostname'
    url = 'url'
    observable = 'observable'
    guess = 'guess'
    email = 'email'
    file = 'file'
    sha256 = 'sha256'
    sha1 = 'sha1'
    md5 = 'md5'
    asn = 'asn'
    cidr = 'cidr'
    certificate = 'certificate'
    bitcoin_wallet = 'bitcoin_wallet'
    path = 'path'
    mac_address = 'mac_address'
    command_line = 'command_line'
    registry_key = 'registry_key'


class Observable(BaseModel, database_arango.ObservableYetiConnector):
    _collection_name: str = 'observables'
    _type_filter: str | None = None

    root_type: str = Field('observable', const=True)
    id: str | None = None
    value: str
    tags: dict[str, TagRelationship] = {}
    type: ObservableType
    created: datetime.datetime = Field(default_factory=now)
    context: list[dict] = []
    last_analysis: dict[str, datetime.datetime] = {}

    @classmethod
    def load(cls, object: dict) -> "Observable":
        return cls(**object)
    @classmethod
    def is_valid(cls, object: dict) -> bool:
        return validate_observable(object)
    @classmethod
    def add_text(cls, text: str, tags: list[str] = []) -> "Observable":
        """Adds and returns an observable for a given string.

        Args:
            text: the text that will be used to add an Observable from.
            tags: a list of tags to add to the Observable.

        Returns:
            A saved Observable instance.
        """
        refanged = refang(text)
        observable_type = find_type(refanged)
        if not observable_type:
            raise ValueError(f"Invalid observable '{text}'")

        observable = Observable.find(value=refanged)
        if not observable:
            observable = Observable(
                value=refanged,
                type=observable_type,
                created=datetime.datetime.now(datetime.timezone.utc)
                ).save()
        if tags:
            observable = observable.tag(tags)
        return observable

    def tag(self,
            tags: list[str],
            strict: bool = False,
            expiration_days: int | None = None) -> "Observable":
        """Connects observable to tag graph."""
        expiration_days = expiration_days or DEFAULT_EXPIRATION_DAYS

        if strict:
            self.observable_clear_tags()

        extra_tags = set()
        for tag_name in tags:
            # Attempt to find replacement tag
            replacements, _ = Tag.filter({"in__replaces": [tag_name]}, count=1)
            tag: Optional[Tag]

            if replacements:
                tag = replacements[0]
            # Attempt to find actual tag
            else:
                tag = Tag.find(name=tag_name)
            # Create tag
            if not tag:
                tag = Tag(name=tag_name).save()

            tag_link = self.observable_tag(tag.name)
            self.tags[tag.name] = tag_link

            extra_tags |= set(tag.produces)

            relevant_entities, _ = Entity.filter(args={'relevant_tags': [tag.name]})
            for entity in relevant_entities:
                self.link_to(entity, 'tags', 'Tagged')

        extra_tags -= set(tags)
        if extra_tags:
            self.tag(list(extra_tags))

        return self

    def add_context(self, source: str, context: dict, skip_compare: set = set()) -> "Observable":
        """Adds context to an observable."""
        compare_fields = set(context.keys()) - skip_compare - {'source'}
        for idx, db_context in enumerate(list(self.context)):
            if db_context['source'] != source:
                continue
            for field in compare_fields:
                if db_context.get(field) != context.get(field):
                    context['source'] = source
                    self.context[idx] = context
                    break
            else:
                db_context.update(context)
                break
        else:
            context['source'] = source
            self.context.append(context)
        return self.save()

    def delete_context(self, source: str, context: dict, skip_compare: set = set()) -> "Observable":
        """Deletes context from an observable."""
        compare_fields = set(context.keys()) - skip_compare - {'source'}
        for idx, db_context in enumerate(list(self.context)):
            if db_context['source'] != source:
                continue
            for field in compare_fields:
                if db_context.get(field) != context.get(field):
                    break
            else:
                del self.context[idx]
                break
        return self.save()


TYPE_MAPPING = {
    'ip': Observable,
    'hostname': Observable,
    'url': Observable,
    'observables': Observable,
    'observable': Observable,
    'file': Observable,
    'sha256': Observable,
    'sha1': Observable,
    'md5': Observable,
    'asn': Observable,
    'cidr': Observable,
    'email': Observable,
    'asn': Observable,
}<|MERGE_RESOLUTION|>--- conflicted
+++ resolved
@@ -11,14 +11,9 @@
 from core.schemas.entity import Entity
 from core.schemas.tag import DEFAULT_EXPIRATION_DAYS, Tag
 from core.schemas.graph import TagRelationship
-<<<<<<< HEAD
 from core.helpers import validate_observable,find_type
+from core.helpers import now
 
-def now():
-    return datetime.datetime.now(datetime.timezone.utc)
-=======
-from core.helpers import now
->>>>>>> 5e60837f
 
 # Data Schema
 class ObservableType(str, Enum):
