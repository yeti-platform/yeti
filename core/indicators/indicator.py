--- conflicted
+++ resolved
@@ -66,18 +66,6 @@
             for k, v in self._data.items()
             if k in ["name", "pattern", "diamond", "description", "location"]
         }
-<<<<<<< HEAD
         i['id'] = str(self.id)
         i['type'] = self.type
-=======
-        i["id"] = str(self.id)
-        i["type"] = self.type
-        try:
-            i["url"] = url_for("api.Indicator:post", id=str(self.id), _external=True)
-            i["human_url"] = url_for(
-                "frontend.IndicatorView:get", id=str(self.id), _external=True
-            )
-        except RuntimeError:
-            pass
->>>>>>> ba83067d
         return i