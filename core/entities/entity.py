--- conflicted
+++ resolved
@@ -83,17 +83,4 @@
             "tags": self.tags,
             "id": str(self.id),
         }
-<<<<<<< HEAD
-=======
-
-        try:
-            i["url"] = url_for("api.Entity:post", id=str(self.id), _external=True)
-            i["human_url"] = url_for(
-                "frontend.EntityView:get", id=str(self.id), _external=True
-            )
-        except RuntimeError:
-            # No flask context, so we can't generate links
-            pass
-
->>>>>>> ba83067d
         return i