--- conflicted
+++ resolved
@@ -7,10 +7,6 @@
 from StringIO import StringIO
 from base64 import b64decode
 from datetime import datetime
-<<<<<<< HEAD
-
-=======
->>>>>>> 6e075cdd
 
 import pandas as pd
 import pytz
