import os
import tempfile
from io import BytesIO
from zipfile import ZipFile

from fastapi import APIRouter, HTTPException, Request, UploadFile, status
from fastapi.responses import FileResponse
from pydantic import BaseModel, ConfigDict, ValidationError

from core.schemas import audit, dfiq, rbac, roles
from core.schemas.rbac import global_permission, permission_on_target


# Request schemas
class NewDFIQRequest(BaseModel):
    model_config = ConfigDict(extra="forbid")

    dfiq_yaml: str
    dfiq_type: dfiq.DFIQType
    update_indicators: bool = False


class DFIQValidateRequest(NewDFIQRequest):
    model_config = ConfigDict(extra="forbid")
    check_id: bool = False


class DFIQValidateResponse(BaseModel):
    model_config = ConfigDict(extra="forbid")

    valid: bool
    error: str | list[dict] = ""
    error_type: str = "message"


class PatchDFIQRequest(BaseModel):
    model_config = ConfigDict(extra="forbid")

    dfiq_yaml: str | None = None
    dfiq_object: dfiq.DFIQTypes | None = None
    dfiq_type: dfiq.DFIQType
    update_indicators: bool = False


class DFIQSearchRequest(BaseModel):
    model_config = ConfigDict(extra="forbid")

    query: dict[str, str | int | list] = {}
    type: dfiq.DFIQType | None = None
    sorting: list[tuple[str, bool]] = []
    filter_aliases: list[tuple[str, str]] = []
    count: int = 50
    page: int = 0


class DFIQSearchResponse(BaseModel):
    model_config = ConfigDict(extra="forbid")

    dfiq: list[dfiq.DFIQTypes]
    total: int


class DFIQConfigResponse(BaseModel):
    model_config = ConfigDict(extra="forbid")

    stage_types: list[str]
    step_types: list[str]


# API endpoints
router = APIRouter()


@router.get("/config")
def config() -> DFIQConfigResponse:
    all_questions = dfiq.DFIQQuestion.list()

    stage_types = set()
    step_types = set()

    for question in all_questions:
        for approach in question.approaches:
            for step in approach.steps:
                stage_types.add(step.stage)
                step_types.add(step.type)

    if None in stage_types:
        stage_types.remove(None)
    if None in step_types:
        step_types.remove(None)

    return DFIQConfigResponse(
        stage_types=sorted(list(stage_types)),
        step_types=sorted(list(step_types)),
    )


@router.post("/from_archive")
@global_permission(roles.Permission.WRITE)
def from_archive(httpreq: Request, archive: UploadFile) -> dict[str, int]:
    """Uncompresses a ZIP archive and processes the DFIQ content inside it."""
    with tempfile.TemporaryDirectory() as tempdir:
        contents = archive.file.read()
        ZipFile(BytesIO(contents)).extractall(path=tempdir)
        dfiq_addition = dfiq.read_from_data_directory(
            f"{tempdir}/*/*.yaml", user=httpreq.state.user.username
        )
        for indicator in dfiq_addition.indicators:
            rbac.set_acls(indicator, httpreq.state.user)
        for dfiq_object in dfiq_addition.dfiq:
            rbac.set_acls(dfiq_object, httpreq.state.user)

    return {"total_added": len(dfiq_addition.dfiq) + len(dfiq_addition.indicators)}


@router.post("/from_yaml")
@global_permission(roles.Permission.WRITE)
def new_from_yaml(httpreq: Request, request: NewDFIQRequest) -> dfiq.DFIQTypes:
    """Creates a new DFIQ object in the database."""
    try:
        new = dfiq.TYPE_MAPPING[request.dfiq_type].from_yaml(request.dfiq_yaml)
    except ValueError as error:
        raise HTTPException(status_code=status.HTTP_400_BAD_REQUEST, detail=str(error))

    # Ensure there is not an object with the same ID or UUID

    if new.dfiq_id and dfiq.DFIQBase.find(dfiq_id=new.dfiq_id):
        raise HTTPException(
            status_code=status.HTTP_400_BAD_REQUEST,
            detail=f"DFIQ with id {new.dfiq_id} already exists",
        )

    if dfiq.DFIQBase.find(uuid=new.uuid):
        raise HTTPException(
            status_code=status.HTTP_400_BAD_REQUEST,
            detail=f"DFIQ with uuid {new.uuid} already exists",
        )

    intended_parents = []

    # Scenarios don't have parent IDs
    parent_ids = [] if new.type == dfiq.DFIQType.scenario else new.parent_ids
    for parent_id in parent_ids:
        parent = dfiq.DFIQBase.find(dfiq_id=parent_id)
        if not parent:
            parent = dfiq.DFIQBase.find(uuid=parent_id)
        intended_parents.append(parent)
    if not all(intended_parents):
        raise HTTPException(
            status_code=status.HTTP_400_BAD_REQUEST,
            detail=f"Missing parent(s), provided {new.parent_ids}",
        )

    new = new.save()
    httpreq.state.user.link_to_acl(new, roles.Role.OWNER)
    audit.log_timeline(httpreq.state.username, new)

    try:
        new.update_parents()
    except ValueError as error:
        raise HTTPException(status_code=status.HTTP_400_BAD_REQUEST, detail=str(error))

    if request.update_indicators and new.type == dfiq.DFIQType.question:
        dfiq.extract_indicators(new, user=httpreq.state.user.username)

    return new


@router.post("/to_archive")
def to_archive(httpreq: Request, request: DFIQSearchRequest) -> FileResponse:
    """Compresses DFIQ objects into a ZIP archive.

    The structure of the archive is as follows:
    - {public, internal}/
      - type/
        - dfiq_id.yaml
    """
    dfiq_objects, _ = dfiq.DFIQBase.filter(
        query_args=request.query,
        offset=request.page * request.count,
        count=request.count,
        sorting=request.sorting,
        aliases=request.filter_aliases,
        user=httpreq.state.user,
    )

    _TYPE_TO_DUMP_DIR = {
        dfiq.DFIQType.scenario: "scenarios",
        dfiq.DFIQType.facet: "facets",
        dfiq.DFIQType.question: "questions",
    }

    with tempfile.TemporaryDirectory() as tempdir:
        public_objs = []
        internal_objs = []
        for obj in dfiq_objects:
            if obj.dfiq_tags and "internal" in obj.dfiq_tags:
                internal_objs.append(obj)
            else:
                if obj.type == dfiq.DFIQType.question:
                    public_version = obj.model_copy()
                    internal_approaches = False
                    for approach in obj.approaches:
                        if "internal" in approach.tags:
                            internal_approaches = True
                            break
                    if internal_approaches:
                        public_version.approaches = [
                            a for a in obj.approaches if "internal" not in a.tags
                        ]
                        public_objs.append(public_version)
                        internal_objs.append(obj)
                    else:
                        public_objs.append(obj)
                else:
                    public_objs.append(obj)

        for dir_name in ["public", "internal"]:
            os.makedirs(f"{tempdir}/{dir_name}")

        for obj in public_objs:
            with open(f"{tempdir}/public/{obj.uuid}.yaml", "w") as f:
                f.write(obj.to_yaml())

        for obj in internal_objs:
            with open(f"{tempdir}/internal/{obj.uuid}.yaml", "w") as f:
                f.write(obj.to_yaml())

        with tempfile.NamedTemporaryFile(delete=False) as archive:
            with ZipFile(archive, "w") as zipf:
                for obj in public_objs:
                    zipf.write(
                        f"{tempdir}/public/{obj.uuid}.yaml",
                        f"public/{_TYPE_TO_DUMP_DIR[obj.type]}/{obj.uuid}.yaml",
                    )
                for obj in internal_objs:
                    zipf.write(
                        f"{tempdir}/internal/{obj.uuid}.yaml",
                        f"internal/{_TYPE_TO_DUMP_DIR[obj.type]}/{obj.uuid}.yaml",
                    )

    return FileResponse(archive.name, media_type="application/zip", filename="dfiq.zip")


@router.post("/validate")
def validate_dfiq_yaml(request: DFIQValidateRequest) -> DFIQValidateResponse:
    """Validates a DFIQ YAML string."""
    try:
        obj = dfiq.TYPE_MAPPING[request.dfiq_type].from_yaml(request.dfiq_yaml)
    except ValidationError as error:
        error_objs: list[dict] = []
        for pydantic_error in error.errors():
            error_objs.append(
                {
                    "model": error.title,
                    "field": ".".join(
                        [str(locerr) for locerr in pydantic_error["loc"]]
                    ),
                    "error": pydantic_error["msg"],
                    "input": pydantic_error["input"],
                }
            )
        return DFIQValidateResponse(
            valid=False, error=error_objs, error_type="pydantic"
        )
    except ValueError as error:
        return DFIQValidateResponse(valid=False, error=str(error))
    except KeyError as error:
        return DFIQValidateResponse(valid=False, error=f"Invalid DFIQ type: {error}")

    if request.check_id and obj.dfiq_id and dfiq.DFIQBase.find(dfiq_id=obj.dfiq_id):
        return DFIQValidateResponse(
            valid=False, error=f"DFIQ with id {obj.dfiq_id} already exists"
        )

    return DFIQValidateResponse(valid=True, error="")


@router.patch("/{id}")
@permission_on_target(roles.Permission.WRITE)
def patch(httpreq: Request, request: PatchDFIQRequest, id: str) -> dfiq.DFIQTypes:
    """Modifies an DFIQ object in the database."""

    if request.dfiq_object and request.dfiq_yaml:
        raise HTTPException(
            status_code=400,
            detail="Cannot provide both dfiq_object and dfiq_yaml in the request",
        )

    if not request.dfiq_object and not request.dfiq_yaml:
        raise HTTPException(
            status_code=400,
            detail="Either dfiq_object or dfiq_yaml must be provided in the request",
        )

    db_dfiq: dfiq.DFIQTypes = dfiq.DFIQBase.get(id)  # type: ignore
    if not db_dfiq:
        raise HTTPException(status_code=404, detail=f"DFIQ object {id} not found")

    if request.dfiq_yaml:
        try:
            update_data = dfiq.TYPE_MAPPING[db_dfiq.type].from_yaml(request.dfiq_yaml)
        except ValueError as error:
            raise HTTPException(
                status_code=status.HTTP_400_BAD_REQUEST, detail=str(error)
            )

    if request.dfiq_object:
        update_data = request.dfiq_object

    if db_dfiq.type != update_data.type:
        raise HTTPException(
            status_code=400,
            detail=f"DFIQ type mismatch: {db_dfiq.type} != {update_data.type}",
        )
<<<<<<< HEAD

    db_dfiq.get_tags()
=======
>>>>>>> 4def6c57
    db_dfiq.get_acls()
    updated_dfiq = db_dfiq.model_copy(
        update=update_data.model_dump(exclude=["created"])
    )
    new = updated_dfiq.save()
    audit.log_timeline(httpreq.state.username, new, old=db_dfiq)
    new.update_parents()

    if request.update_indicators and new.type == dfiq.DFIQType.question:
        dfiq.extract_indicators(new, user=httpreq.state.user.username)

    return new


@router.get("/{id}")
@permission_on_target(roles.Permission.READ)
def details(httpreq: Request, id: str) -> dfiq.DFIQTypes:
    """Returns details about a DFIQ object."""
    db_dfiq: dfiq.DFIQTypes = dfiq.DFIQBase.get(id)  # type: ignore
    db_dfiq.get_acls()
    if not db_dfiq:
        raise HTTPException(status_code=404, detail=f"DFIQ object {id} not found")
    return db_dfiq


@router.delete("/{id}")
@permission_on_target(roles.Permission.DELETE)
def delete(httpreq: Request, id: str) -> None:
    """Deletes a DFIQ object."""
    db_dfiq = dfiq.DFIQBase.get(id)
    if not db_dfiq:
        raise HTTPException(status_code=404, detail="DFIQ object {id} not found")

    all_children, _ = dfiq.DFIQBase.filter(
        query_args={"parent_ids": db_dfiq.uuid}, wildcard=False
    )
    if db_dfiq.dfiq_id:
        children, _ = dfiq.DFIQBase.filter(
            query_args={"parent_ids": db_dfiq.dfiq_id}, wildcard=False
        )
        if children:
            all_children.extend(children)
    for child in all_children:
        if db_dfiq.dfiq_id in child.parent_ids:
            child.parent_ids.remove(db_dfiq.dfiq_id)
        if db_dfiq.uuid in child.parent_ids:
            child.parent_ids.remove(db_dfiq.uuid)
        audit.log_timeline(
            httpreq.state.username,
            child,
            action="delete-parent",
            details={"parent": db_dfiq.id},
        )
        child.save()

    audit.log_timeline(httpreq.state.username, db_dfiq, action="delete")
    db_dfiq.delete()


@router.post("/search")
def search(httpreq: Request, request: DFIQSearchRequest) -> DFIQSearchResponse:
    """Searches for DFIQ objects."""
    query = request.query
    if request.type:
        query["type"] = request.type
    dfiq_objects, total = dfiq.DFIQBase.filter(
        query_args=query,
        offset=request.page * request.count,
        count=request.count,
        sorting=request.sorting,
        aliases=request.filter_aliases,
        user=httpreq.state.user,
    )
    return DFIQSearchResponse(dfiq=dfiq_objects, total=total)<|MERGE_RESOLUTION|>--- conflicted
+++ resolved
@@ -313,11 +313,6 @@
             status_code=400,
             detail=f"DFIQ type mismatch: {db_dfiq.type} != {update_data.type}",
         )
-<<<<<<< HEAD
-
-    db_dfiq.get_tags()
-=======
->>>>>>> 4def6c57
     db_dfiq.get_acls()
     updated_dfiq = db_dfiq.model_copy(
         update=update_data.model_dump(exclude=["created"])
