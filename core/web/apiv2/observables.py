import datetime
from typing import Iterable

from fastapi import APIRouter, HTTPException
<<<<<<< HEAD
from pydantic import BaseModel, ConfigDict
=======
from pydantic import BaseModel, Field
>>>>>>> f62b6bfc

from core.schemas.observable import Observable, ObservableType
from core.schemas.tag import DEFAULT_EXPIRATION_DAYS, Tag


# Request schemas
class NewObservableRequest(BaseModel):
    model_config = ConfigDict(extra='forbid')

    value: str
    tags: list[str] = []
    type: ObservableType


class NewBulkObservableAddRequest(BaseModel):
    model_config = ConfigDict(extra='forbid')

    observables: list[NewObservableRequest]


class AddTextRequest(BaseModel):
    model_config = ConfigDict(extra='forbid')

    text: str
    tags: list[str] = []


class AddContextRequest(BaseModel):
    model_config = ConfigDict(extra='forbid')

    source: str
    context: dict
    skip_compare: set = set()


class DeleteContextRequest(AddContextRequest):
    pass


class ObservableSearchRequest(BaseModel):
    model_config = ConfigDict(extra='forbid')

    value: str | None = None
    # name: str | None = None
    type: ObservableType | None = None
    tags: list[str] = []
    count: int = 50
    page: int = 0


class ObservableSearchResponse(BaseModel):
    model_config = ConfigDict(extra='forbid')

    observables: list[Observable]
    total: int


class ObservableTagRequest(BaseModel):
    model_config = ConfigDict(extra='forbid')

    ids: list[str]
    tags: list[str]
    strict: bool = False


# API endpoints
router = APIRouter()


@router.get("/")
async def observables_root() -> Iterable[Observable]:
    return Observable.list()


@router.post("/")
async def new(request: NewObservableRequest) -> Observable:
    """Creates a new observable in the database."""
    observable = Observable(
        value=request.value,
        type=request.type,
        created=datetime.datetime.now(datetime.timezone.utc),
    )
    new = observable.save()
    if request.tags:
        new = new.tag(request.tags)
    return new


@router.post("/bulk")
async def bulk_add(request: NewBulkObservableAddRequest) -> list[Observable]:
    """Bulk-creates new observables in the database."""
    added = []
    for new_observable in request.observables:
        if new_observable.type == ObservableType.guess:
            observable = Observable.add_text(
                new_observable.value, tags=new_observable.tags
            )
        else:
            observable = Observable(
                value=new_observable.value,
                type=new_observable.type,
                created=datetime.datetime.now(datetime.timezone.utc),
            ).save()
            if new_observable.tags:
                observable = observable.tag(new_observable.tags)
        added.append(observable)
    return added


@router.get("/{observable_id}")
async def details(observable_id) -> Observable:
    """Returns details about an observable."""
    observable = Observable.get(observable_id)
    observable.observable_get_tags()
    if not observable:
        raise HTTPException(status_code=404, detail="Observable not found")
    return observable


@router.post("/{observable_id}/context")
async def add_context(observable_id, request: AddContextRequest) -> Observable:
    """Adds context to an observable."""
    observable = Observable.get(observable_id)
    if not observable:
        raise HTTPException(
            status_code=404, detail=f"Observable {observable_id} not found"
        )

    observable = observable.add_context(
        request.source, request.context, skip_compare=request.skip_compare
    )
    return observable


@router.post("/{observable_id}/context/delete")
async def delete_context(observable_id, request: DeleteContextRequest) -> Observable:
    """Removes context to an observable."""
    observable = Observable.get(observable_id)
    if not observable:
        raise HTTPException(
            status_code=404, detail=f"Observable {observable_id} not found"
        )

    observable = observable.delete_context(
        request.source, request.context, skip_compare=request.skip_compare
    )
    return observable


@router.post("/search")
async def search(request: ObservableSearchRequest) -> ObservableSearchResponse:
    """Searches for observables."""
    request_args = request.model_dump(exclude_unset=True)
    count = request_args.pop("count")
    page = request_args.pop("page")
    observables, total = Observable.filter(
        request_args,
        tags=request.tags,
        offset=page * count,
        count=count,
        sorting=[("created", False)],
    )
    return ObservableSearchResponse(observables=observables, total=total)


@router.post("/add_text")
async def add_text(request: AddTextRequest) -> Observable:
    """Adds and returns an observable for a given string, attempting to guess
    its type."""
    try:
        return Observable.add_text(request.text, request.tags)
    except ValueError as error:
        raise HTTPException(status_code=400, detail=str(error))


@router.post("/tag")
async def tag_observable(request: ObservableTagRequest) -> dict:
    """Tags a set of observables, individually or in bulk."""
    observables = []
    for observable_id in request.ids:
        observable = Observable.get(observable_id)
        if not observable:
            raise HTTPException(
                status_code=400,
                detail="Tagging request contained an unknown observable: ID:{observable_id}",
            )
        observables.append(observable)

    for observable in observables:
        observable.tag(request.tags, strict=request.strict)

    db_tags = []
    for tag in request.tags:
        db_tag = Tag.find(name=tag)
        if db_tag:
            db_tag.count += 1
        else:
            db_tag = Tag(
                name=tag,
                created=datetime.datetime.now(datetime.timezone.utc),
                default_expiration=datetime.timedelta(days=DEFAULT_EXPIRATION_DAYS),
            )
        db_tag = db_tag.save()
        db_tags.append(db_tag)
    return {"tagged": len(observables), "tags": db_tags}<|MERGE_RESOLUTION|>--- conflicted
+++ resolved
@@ -2,11 +2,8 @@
 from typing import Iterable
 
 from fastapi import APIRouter, HTTPException
-<<<<<<< HEAD
 from pydantic import BaseModel, ConfigDict
-=======
-from pydantic import BaseModel, Field
->>>>>>> f62b6bfc
+
 
 from core.schemas.observable import Observable, ObservableType
 from core.schemas.tag import DEFAULT_EXPIRATION_DAYS, Tag
