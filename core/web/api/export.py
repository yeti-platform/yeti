from __future__ import unicode_literals

import os
from uuid import uuid4
from tempfile import gettempdir

from flask import send_from_directory, make_response, request, send_file
from flask_classy import route
from mongoengine.errors import DoesNotExist

from core.web.api.crud import CrudApi
from core import exports
from core.web.api.api import render
from core.helpers import string_to_timedelta
from core.observables import Tag, Observable
from core.web.helpers import requires_permissions, get_object_or_404


class ExportTemplate(CrudApi):
    template = "export_template_api.html"
    objectmanager = exports.ExportTemplate

    @route('/export', methods=['POST'])
    def export(self):
        """Export template"""
        params = request.json
        template = get_object_or_404(self.objectmanager, id=params['id'])

        filepath = os.path.join(gettempdir(), 'yeti_{}.txt'.format(uuid4()))
        if 'query' in params:
            query = params['query']
            fltr = query.get('filter', {})
            params = query.get('params', {})
            regex = params.pop('regex', False)
            ignorecase = params.pop('ignorecase', False)
            queryset = get_queryset(Observable, fltr, regex, ignorecase)
        else:
            queryset = Observable.objects(id__in=params['observables'])
        template.render(queryset, filepath)

        return send_file(filepath, as_attachment=True)



class Export(CrudApi):
    template = "export_api.html"
    template_single = "export_api_single.html"
    objectmanager = exports.Export

    @route("/<string:id>/content")
    @requires_permissions("read")
    def content(self, id):
        """Return export content

        Returns a given export's content.

        :query ObjectID id: Export ID
        :resheader X-Yeti-Export-MD5: The MD5 hash of the exported content. Use it to check the export's integrity
        """
        try:
            e = self.objectmanager.objects.get(id=id)
        except DoesNotExist:
            return render({"error": "No Export found for id {}".format(id)}), 404
        if e.output_dir.startswith("/"):
            d = e.output_dir
        else:
            d = os.path.join(
                os.path.dirname(
                    os.path.dirname(
                        os.path.dirname(os.path.dirname(os.path.abspath(__file__)))
                    )
                ),
                e.output_dir,
            )

        response = make_response(
            send_from_directory(
                d, e.name, as_attachment=True, attachment_filename=e.name
            )
        )
        response.headers["X-Yeti-Export-MD5"] = e.hash_md5
        return response

    @route("/<string:id>/refresh", methods=["POST"])
    @requires_permissions("refresh")
    def refresh(self, id):
        """Refresh an export

        Manually executes an export if it is not already exporting.

        :query ObjectID id: Export ID
        :>json ObjectID id: The export's ObjectID
        """
        exports.execute_export.delay(id)
        return render({"id": id})

    @route("/<string:id>/toggle", methods=["POST"])
    @requires_permissions("toggle")
    def toggle(self, id):
        """Toggle an export

        Toggles an export. A deactivated export will not execute when called (manually or scheduled)

        :query ObjectID id: Export ID
        :>json ObjectID id: The export's ObjectID
        :>json boolean status: The result of the toggle operation (``true`` means the export has been enabled, ``false`` means it has been disabled)
        """
        e = self.objectmanager.objects.get(id=id)
        e.enabled = not e.enabled
        e.save()
        return render({"id": id, "status": e.enabled})

    def _parse_request(self, json):
        params = json
        params["frequency"] = string_to_timedelta(params.get("frequency", "1:00:00"))
        params["ignore_tags"] = [
            Tag.objects.get(name=name.strip())
<<<<<<< HEAD
            for name in params['ignore_tags']
=======
            for name in params["ignore_tags"].split(",")
>>>>>>> ba83067d
            if name.strip()
        ]
        params["include_tags"] = [
            Tag.objects.get(name=name.strip())
<<<<<<< HEAD
            for name in params['include_tags']
=======
            for name in params["include_tags"].split(",")
>>>>>>> ba83067d
            if name.strip()
        ]
        params["exclude_tags"] = [
            Tag.objects.get(name=name.strip())
<<<<<<< HEAD
            for name in params['exclude_tags']
=======
            for name in params["exclude_tags"].split(",")
>>>>>>> ba83067d
            if name.strip()
        ]
        params["template"] = exports.ExportTemplate.objects.get(name=params["template"])
        return params<|MERGE_RESOLUTION|>--- conflicted
+++ resolved
@@ -115,29 +115,17 @@
         params["frequency"] = string_to_timedelta(params.get("frequency", "1:00:00"))
         params["ignore_tags"] = [
             Tag.objects.get(name=name.strip())
-<<<<<<< HEAD
             for name in params['ignore_tags']
-=======
-            for name in params["ignore_tags"].split(",")
->>>>>>> ba83067d
             if name.strip()
         ]
         params["include_tags"] = [
             Tag.objects.get(name=name.strip())
-<<<<<<< HEAD
             for name in params['include_tags']
-=======
-            for name in params["include_tags"].split(",")
->>>>>>> ba83067d
             if name.strip()
         ]
         params["exclude_tags"] = [
             Tag.objects.get(name=name.strip())
-<<<<<<< HEAD
             for name in params['exclude_tags']
-=======
-            for name in params["exclude_tags"].split(",")
->>>>>>> ba83067d
             if name.strip()
         ]
         params["template"] = exports.ExportTemplate.objects.get(name=params["template"])
