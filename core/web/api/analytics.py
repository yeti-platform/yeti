--- conflicted
+++ resolved
@@ -151,14 +151,9 @@
                 for key in analytics.settings:
                     settings[key] = yeti_user.settings.get(key)
 
-<<<<<<< HEAD
-        return render(
-            analytics.run(observable, settings).to_mongo())
-=======
         result = analytics.run(observable, current_user.settings).to_mongo()
         del result['settings']
         return render_json(result)
->>>>>>> a32520e1
 
     def _analytics_results(self, results):
         """Query an analytics status
