--- conflicted
+++ resolved
@@ -72,17 +72,10 @@
         params = json
         params["produces"] = [
             self.objectmanager.get_or_create(name=t.strip())
-<<<<<<< HEAD
             for t in json['produces']
             if t.strip()
         ]
         params['replaces'] = json['replaces']
-=======
-            for t in json["produces"].split(",")
-            if t.strip()
-        ]
-        params["replaces"] = json["replaces"].split(",")
->>>>>>> ba83067d
         return params
 
     @requires_permissions("write")
