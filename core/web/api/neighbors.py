--- conflicted
+++ resolved
@@ -94,7 +94,6 @@
         if issubclass(filter_class, Indicator):
             return render(data, template="indicator_api.html")
         if issubclass(filter_class, Observable):
-<<<<<<< HEAD
             return render(data, template='observable_api.html')
 
     @route("/tuples/<klass>/<node_id>/<type_filter>/total", methods=["GET"])
@@ -113,7 +112,4 @@
 
         return render({
             'total': node.neighbors_total(filter_class, fltr, regex, ignorecase)
-        })
-=======
-            return render(data, template="observable_api.html")
->>>>>>> ba83067d
+        })