--- conflicted
+++ resolved
@@ -36,16 +36,10 @@
         """
 
         params = request.json
-<<<<<<< HEAD
         observables = params.pop('observables', [])
         fetch_neighbors = params.pop('fetch_neighbors', True)
         add_unknown = bool(params.pop('add_unknown', False))
         unknown = set()
-=======
-        observables = params.pop("observables", [])
-        fetch_neighbors = params.pop("fetch_neighbors", True)
-        add_unknown = bool(params.pop("add_unknown", False))
->>>>>>> ba83067d
 
         if add_unknown and current_user.has_permission("observable", "write"):
             for o in observables:
