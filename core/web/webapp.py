import logging

<<<<<<< HEAD
from core.config.config import yeti_config
from core.logger import logger
from core.web.apiv2 import (auth, entities, graph, indicators, dfiq, observables,
                            system, tag, tasks, templates, users)
=======
>>>>>>> f359a358
from fastapi import APIRouter, Depends, FastAPI, Request
from starlette.middleware.sessions import SessionMiddleware
from starlette.types import Message

from core.config.config import yeti_config
from core.logger import logger
from core.web.apiv2 import (
    auth,
    entities,
    graph,
    indicators,
    observables,
    system,
    tag,
    tasks,
    templates,
    users,
)

SECRET_KEY = yeti_config.get("auth", "secret_key")

app = FastAPI()

app.add_middleware(SessionMiddleware, secret_key=SECRET_KEY)

api_router = APIRouter()

api_router.include_router(auth.router, prefix="/auth", tags=["auth"])

api_router.include_router(
    observables.router,
    prefix="/observables",
    tags=["observables"],
    dependencies=[Depends(auth.get_current_active_user)],
)
api_router.include_router(
    entities.router,
    prefix="/entities",
    tags=["entities"],
    dependencies=[Depends(auth.get_current_active_user)],
)
api_router.include_router(
    indicators.router,
    prefix="/indicators",
    tags=["indicators"],
    dependencies=[Depends(auth.get_current_active_user)],
)
api_router.include_router(
<<<<<<< HEAD
    dfiq.router, prefix="/dfiq", tags=["dfiq"],
    dependencies=[Depends(auth.get_current_active_user)]
)
api_router.include_router(
    tag.router, prefix="/tags", tags=["tags"],
    dependencies=[Depends(auth.get_current_active_user)]
=======
    tag.router,
    prefix="/tags",
    tags=["tags"],
    dependencies=[Depends(auth.get_current_active_user)],
>>>>>>> f359a358
)
api_router.include_router(
    tasks.router,
    prefix="/tasks",
    tags=["tasks"],
    dependencies=[Depends(auth.get_current_active_user)],
)
api_router.include_router(
    graph.router,
    prefix="/graph",
    tags=["graph"],
    dependencies=[Depends(auth.get_current_active_user)],
)
api_router.include_router(
    templates.router,
    prefix="/templates",
    tags=["templates"],
    dependencies=[Depends(auth.get_current_active_user)],
)
api_router.include_router(
    users.router,
    prefix="/users",
    tags=["users"],
    dependencies=[Depends(auth.get_current_active_user)],
)
# Dependencies are set in system endpoints
api_router.include_router(
    system.router,
    prefix="/system",
    tags=["system"],
)

app.include_router(api_router, prefix="/api/v2")


async def set_body(request: Request, body: bytes):
    async def receive() -> Message:
        return {"type": "http.request", "body": body}

    request._receive = receive


@app.middleware("http")
async def log_requests(request: Request, call_next):
    req_body = await request.body()
    await set_body(request, req_body)
    response = await call_next(request)
    try:
        extra = {
            "type": "audit.log",
            "path": request.url.path,
            "method": request.method,
            "username": "anonymous",
            # When behind a proxy, we should start uvicorn with --proxy-headers
            # and use request.headers.get('x-forwarded-for') instead.
            "client": request.client.host,
            "status_code": response.status_code,
            "content-type": request.headers.get("content-type", ""),
            "body": b"",
        }
        if getattr(request.state, "username", None):
            extra["username"] = request.state.username
        if req_body:
            extra["body"] = req_body
        if response.status_code == 200:
            logger.info("Authorized request", extra=extra)
        elif response.status_code == 401:
            logger.warning("Unauthorized request", extra=extra)
        else:
            logger.error("Bad request", extra=extra)
    except Exception:
        err_logger = logging.getLogger("webapp.log_requests")
        err_logger.exception("Error while logging request")
    return response<|MERGE_RESOLUTION|>--- conflicted
+++ resolved
@@ -1,12 +1,5 @@
 import logging
 
-<<<<<<< HEAD
-from core.config.config import yeti_config
-from core.logger import logger
-from core.web.apiv2 import (auth, entities, graph, indicators, dfiq, observables,
-                            system, tag, tasks, templates, users)
-=======
->>>>>>> f359a358
 from fastapi import APIRouter, Depends, FastAPI, Request
 from starlette.middleware.sessions import SessionMiddleware
 from starlette.types import Message
@@ -16,6 +9,7 @@
 from core.web.apiv2 import (
     auth,
     entities,
+    dfiq,
     graph,
     indicators,
     observables,
@@ -55,20 +49,17 @@
     dependencies=[Depends(auth.get_current_active_user)],
 )
 api_router.include_router(
-<<<<<<< HEAD
-    dfiq.router, prefix="/dfiq", tags=["dfiq"],
-    dependencies=[Depends(auth.get_current_active_user)]
-)
-api_router.include_router(
-    tag.router, prefix="/tags", tags=["tags"],
-    dependencies=[Depends(auth.get_current_active_user)]
-=======
     tag.router,
     prefix="/tags",
     tags=["tags"],
     dependencies=[Depends(auth.get_current_active_user)],
->>>>>>> f359a358
 )
+
+api_router.include_router(
+    dfiq.router, prefix="/dfiq", tags=["dfiq"],
+    dependencies=[Depends(auth.get_current_active_user)]
+)
+
 api_router.include_router(
     tasks.router,
     prefix="/tasks",
