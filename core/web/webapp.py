--- conflicted
+++ resolved
@@ -15,11 +15,7 @@
 from mongoengine.errors import DoesNotExist
 from core.yeti_plugins import get_plugins
 
-<<<<<<< HEAD
 webapp = Flask(__name__, static_folder='frontend')
-=======
-webapp = Flask(__name__, static_folder="../../node_modules", static_url_path="/static")
->>>>>>> ba83067d
 
 webapp.secret_key = os.urandom(24)
 webapp.json_decoder = JSONDecoder
@@ -60,30 +56,13 @@
 
 login_manager.anonymous_user = auth_module.get_default_user
 
-<<<<<<< HEAD
-=======
-
-@frontend.before_request
-def frontend_login_required():
-    if not current_user.is_active and (
-        request.endpoint and request.endpoint != "frontend.static"
-    ):
-        return login_manager.unauthorized()
-
-
->>>>>>> ba83067d
 @api.before_request
 def api_login_required():
     if not current_user.is_active and not request.method == "OPTIONS":
         return dumps({"error": "unauthorized"}), 401
 
 
-<<<<<<< HEAD
 webapp.register_blueprint(api, url_prefix='/api')
-=======
-webapp.register_blueprint(frontend)
-webapp.register_blueprint(api, url_prefix="/api")
->>>>>>> ba83067d
 
 @webapp.route('/', defaults={'path': ''})
 @webapp.route('/<path:path>')
@@ -105,11 +84,7 @@
 
         methods = ",".join(rule.methods)
         url = url_for(rule.endpoint, **options)
-<<<<<<< HEAD
         line = "{:50s} {:20s} {}".format(rule.endpoint, methods, url)
-=======
-        line = urllib.unquote("{:50s} {:20s} {}".format(rule.endpoint, methods, url))
->>>>>>> ba83067d
         output.append(line)
 
     for line in sorted(output):
