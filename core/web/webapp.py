--- conflicted
+++ resolved
@@ -90,12 +90,9 @@
 
         methods = ",".join(rule.methods)
         url = url_for(rule.endpoint, **options)
-<<<<<<< HEAD
-        line = urllib.unquote("{:50s} {:20s} {}".format(rule.endpoint, methods, url))
-=======
-        line = urllib.parse.unquote(
-            "{:50s} {:20s} {}".format(rule.endpoint, methods, url))
->>>>>>> a25089d9
+
+        line = urllib.parse.unquote("{:50s} {:20s} {}".format(rule.endpoint, methods, url))
+
         output.append(line)
 
     for line in sorted(output):
