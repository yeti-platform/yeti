--- conflicted
+++ resolved
@@ -418,15 +418,9 @@
       }
     }
 
-<<<<<<< HEAD
     $.get(
       '/api/analytics/oneshot/' + resultsId + '/status',
       {},
-=======
-    $.post(
-      '/api/analytics/oneshot/' + id + '/status',
-      {id: resultsId},
->>>>>>> 97721520
       callback,
       'json'
     );
