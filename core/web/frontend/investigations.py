--- conflicted
+++ resolved
@@ -88,15 +88,6 @@
                         import_method = ImportMethod.objects.get(acts_on="url")
                         results = import_method.run(url)
                     elif "file" in request.files:
-<<<<<<< HEAD
-                            target = AttachedFile.from_upload(request.files['file'])
-                            import_method = ImportMethod.objects.get(
-                                acts_on=target.content_type)
-                            results = import_method.run(target)
-                    else:
-                        flash("You need to provide an input", "danger")
-                        return redirect(request.referrer)
-=======
                         target = AttachedFile.from_upload(request.files['file'])
                         import_method = ImportMethod.objects.get(
                             acts_on=target.content_type)
@@ -105,7 +96,6 @@
                         flash("You need to provide an input", "danger")
                         return redirect(request.referrer)
 
->>>>>>> 84df4d24
                     return redirect(
                         url_for(
                             'frontend.InvestigationView:import_wait',
