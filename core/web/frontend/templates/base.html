--- conflicted
+++ resolved
@@ -44,29 +44,17 @@
             <button type="button" class="close" data-dismiss="modal" aria-label="Close"><span aria-hidden="true">&times;</span></button>
             <h4 class="modal-title">Upload files</h4>
           </div>
-<<<<<<< HEAD
-          <form class="dropzone" method="post" action="{{ url_for('api.File:add_file') }}" enctype="multipart/form-data">
-=======
           <form class="dropzone" method="post" action="{{ url_for('frontend.ObservableView:add_files') }}" enctype="multipart/form-data">
->>>>>>> 806606a3
 
           <div class="modal-body">
             <div id="dropzone">
               <span><strong>Drag &amp; drop</strong> or <strong>click</strong> to add files</span>
-<<<<<<< HEAD
-              <input class="dropzone" type="file" name="files" id="file" multiple />
-=======
               <input class="dropzone" type="file" name="files" id="file" multiple required />
->>>>>>> 806606a3
             </div>
           </div>
           <div class="modal-footer">
             <div class="checkbox zip">
-<<<<<<< HEAD
-              <label><input type="checkbox" value="" name="unzip">Decompress archive (ZIP)</label>
-=======
               <label><input type="checkbox" name="unzip">Decompress archive (ZIP)</label>
->>>>>>> 806606a3
             </div>
             <button type="button" class="btn btn-default" data-dismiss="modal">Close</button>
             <button type="submit" class="btn btn-primary upload">Upload</button>
