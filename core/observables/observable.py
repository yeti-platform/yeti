from __future__ import unicode_literals

from datetime import datetime
import re
import operator
import logging
from mongoengine import *
from flask_mongoengine.wtf import model_form

from core.helpers import iterify
from core.database import Node, TagListField
from core.observables import ObservableTag, Tag
from core.entities import Entity
from core.errors import ObservableValidationError


class Observable(Node):
    """Base class for Observables in Yeti

    Observables describe elements that can be seen in investigations,
    incidents, reports, intelligence, etc. They are usually technical data about
    specific threats or actors.

    Attributes:
        value: The observable's technical value (the observed URL, hostname, IP address...)
        sources: An array of strings that define how the observable was inserted
        description: A free-text description of the observable
        context: A JSON object providing extra information as to why the observable was added. Context can be added trough the API or through Feeds
        tags: An array of :class:`core.observables.tag.ObservableTag` objects
        last_analyses: An array of JSON objects indicating the last analysis time for a particular analytics
        created: Creation date
        last_tagged: Date when a given observable was last tagged
        exclude_fields: Fields to be excluded from automatic form creation
    """

    SEARCH_ALIASES = {}

    DISPLAY_FIELDS = [
        ("value", "Value"),
        ("context", "Context"),
        ("tags", "Tags"),
        ("sources", "Sources"),
        ("created", "Created"),
    ]

    value = StringField(verbose_name="Value", required=True, sparse=True)
    sources = ListField(StringField(), verbose_name="Sources")
    description = StringField(verbose_name="Description")
    context = ListField(DictField(), verbose_name="Context")
    tags = ListField(EmbeddedDocumentField(ObservableTag), verbose_name="Tags")
    last_analyses = DictField(verbose_name="Last analyses")

    created = DateTimeField(default=datetime.utcnow)
    last_tagged = DateTimeField(default=None)

    exclude_fields = [
        "sources",
        "context",
        "last_analyses",
        "created",
        "attached_files",
        "last_tagged",
    ]

    meta = {
        "allow_inheritance": True,
        "indexes": [
            {
                "fields": ["tags.name"],
                "cls": False,
            },
            {
                "fields": ["last_analyses"],
                "cls": False,
            },
            {
                "fields": ["created"],
                "cls": False,
            },
            {
                "fields": ["#value"],
                "cls": False,
            },
        ],
        "index_background": True,
        "ordering": ["-created"],
    }

    ignore = []
    search_regex = None

    @classmethod
    def get_form(klass):
        """Gets the appropriate form for a given obseravble"""
        form = model_form(klass, exclude=klass.exclude_fields)
        form.tags = TagListField()
        return form

    def __unicode__(self):
        return "{} ({} context)".format(self.value, len(self.context))

    @staticmethod
    def guess_type(string):
        """Tries to guess the type of observable given a ``string``.

        Args:
            string: The string that will be used to guess the observable type from.

        Returns:
            An observable Class.

        Raises:
            ObservableValidationError if no type could be guessed.
        """
        from core.observables import (
            Url,
            Ip,
            Email,
            Path,
            Hostname,
            Hash,
            Bitcoin,
            MacAddress,
        )

        if string and string.strip() != "":
            for t in [Url, Ip, Email, Path, Hostname, Hash, Bitcoin, MacAddress]:
                if t.check_type(string):
                    return t

        raise ObservableValidationError(
            "{} was not recognized as a viable datatype".format(string)
        )

    @staticmethod
    def from_string(string):
        from core.observables import Url, Ip, Hostname, Email, Hash, MacAddress

        results = dict()
        for t in [Url, Ip, Email, Hostname, Hash, MacAddress]:
            results[t.__name__] = t.extract(string)

        return results

    @classmethod
    def add_text(cls, text, tags=[], force_type=None):
        """Adds and returns an observable for a given string.

        Args:
            text: the text that will be used to add an Observable from.

        Returns:
            A saved Observable instance.

        """
        if force_type:
            observable_type = Observable.subclass_from_name(force_type)
        else:
            observable_type = Observable.guess_type(text)

        o = observable_type.get_or_create(value=text)
        if tags:
            o.tag(tags)
        return o

    @classmethod
    def check_type(cls, txt):
        match = re.match("^{}$".format(cls.regex), txt, re.UNICODE)
        if match:
            return cls.is_valid(match)

        return False

    @classmethod
    def extract(cls, txt):
        results = {}
        if cls.search_regex:
            search_regex = re.compile(cls.search_regex, re.UNICODE)
        else:
            search_regex = re.compile(cls.regex, re.UNICODE)

        for match in re.finditer(search_regex, txt):
            try:
                valid = cls.is_valid(match)
            except UnicodeDecodeError:
                continue
            if not valid:
                continue

            try:
                observable = cls(value=match.group("search"))
                observable.normalize()
            except ObservableValidationError:
                continue

            except ValueError as e:
                logging.error("Value error: {} - on: {}".format(e, observable.value))
                continue

            if observable.value not in cls.ignore:
                # Replace with existing observable if there is one
                try:
                    observable = cls.objects.get(value=observable.value)
                except cls.DoesNotExist:
                    pass

                results[match.group("search")] = observable

        return results

    @classmethod
    def is_valid(cls, match):
        return True

    def normalize(self):
        pass

    def clean(self):
        if self.check_type(self.value):
            self.normalize()
        else:
            raise ObservableValidationError(
                "'{}' is not a valid '{}'".format(self.value, self.__class__.__name__)
            )

    @staticmethod
    def change_all_tags(old_tags, new_tag):
        """Changes tags on all observables

        Args:
            old_tags: A string or array of strings representing tag names to change
            new_tag: The new tag name by which all ``old_tags`` should be replaced

        """
        old_tags = iterify(old_tags)
        for o in Observable.objects(tags__name__in=old_tags):
            for old_tag in old_tags:
                o.change_tag(old_tag, new_tag)

    def add_context(self, context, replace_source=None, dedup_list=[]):
        """Adds context to an Observable.

        "Context" is represented by a JSON object (or Python ``dict()``) that will
        be added to the Observable's ``context`` set. Context should provide information
        on why the Observable has been added to the database.

        Context can be any information, but it needs to have a ``source`` key that can
        point the analyst to the source of the context.

        Args:
            context: a JSON object representing the context to be added.
            replace_source: If defined, contexts having a ``source`` attribute
                            set to ``replace_source`` will be deleted before insert
            dedup_list: takes a list of fields to ignore during dedup comparison.
                         i.e. date/count type fields. Empty list will skip the partial
                         dedup as dedup for the exact same context is already builtin.
        Returns:
            A fresh instance of the Observable as it exists in the database.

        """
        assert "source" in context
        context = {k: v for k, v in sorted(context.items(), key=operator.itemgetter(0))}
        if replace_source:
            # This does not work : cannot traverse and set context atomically
            # self.modify({"context__source": c}, set__context__S=context)
            self.modify(pull__context__source=replace_source)
        if dedup_list:
            for c in self.context:
                remove = True
                for key in c:
                    if key in dedup_list:
                        continue
                    if c[key] != context.get(key, ""):
                        remove = False
                        break
                if remove:
                    self.modify(pull__context=c)
        self.modify(add_to_set__context=context)

        return self.reload()

    def remove_context(self, context):
        """Removes Context from an observable.

        Args:
            context: a JSON object representing the context to be removed.

        Returns:
            A fresh instance of the Observable as it exists in the database.

        """
        context = {k: v for k, v in sorted(context.items(), key=operator.itemgetter(0))}
        self.modify(pull__context=context)
        return self.reload()

    def add_source(self, source):
        """Adds a source to the observable instance

        Args:
            source: a string to add to the array of sources.
        """
        return self.modify(add_to_set__sources=source)

    def get_tags(self, fresh=True):
        """Returns an array of strings containing an observables' fresh tags names.

        Args:
            fresh: set to ``False`` to also include non-fresh tags in the result

        Returns:
            Array of strings containing an observables' fresh tags names.

        """
        return [t.name for t in self.tags if (t.fresh or not fresh)]

    def find_tags(self):
        # find related tags and count them
        new_tags = {}
        for tag in self.tags:
            tag = Tag.objects.get(name=tag.name)
            for produces in tag.produces:
                new_tags[produces] = new_tags.get(tag, 0) + 1

        # remove already known tags
        localtags = [tag.name for tag in self.tags]
        for tag in new_tags.copy():
            if tag in localtags:
                new_tags.pop(tag)

        return new_tags

    def has_tag(self, tag_to_search):
        for tag in self.tags:
            if tag.name == tag_to_search:
                return True
        else:
            return False

    def change_tag(self, old_tag, new_tag):
        if not self.modify(
            {"tags__name": old_tag, "tags__name__ne": new_tag},
            set__tags__S__name=new_tag,
        ):
            self.modify({"tags__name": old_tag}, pull__tags__name=old_tag)
            self.modify(
                {"tags__name": new_tag}, set__tags__S__last_seen=datetime.utcnow()
            )
        return self.reload()

    def untag(self, tags):
        for tag in iterify(tags):
            self.modify(pull__tags__name=tag)

    def tag(self, new_tags, strict=False, expiration=None):
        """Tags an observable.

        An observable can be tagged to add more information as to what it represents.

        Args:
            new_tags:
                An array of strings to tag the observable with.
            strict:
                Set to ``True`` to replace all existing tags with the ``new_tags``.
            expiration:
                Timedelta field after which the Tag will not be considered fresh anymore.

        Returns:
            A fresh Observable instance as reloaded from the database.

        """

        new_tags = iterify(new_tags)

        if strict:
            remove = set([t.name for t in self.tags]) - set(new_tags)
            for tag in remove:
                self.modify(pull__tags__name=tag)

        tagged = False
        for new_tag in new_tags:
            if new_tag.strip() != "":
                tagged = True

                new_tag = Tag(name=new_tag)
                new_tag.clean()

                try:  # check if tag is a replacement
                    tag = Tag.objects.get(replaces=new_tag.name)
                except DoesNotExist:
                    tag = Tag.get_or_create(name=new_tag.name)

                if not expiration:
                    expiration = tag.default_expiration

                extra_tags = tag.produces + [tag]

                # search for related entities and link them
                for e in Entity.objects(tags__in=[tag.name]):
                    self.active_link_to(e, "Tagged", "tags", clean_old=False)

                for tag in extra_tags:
                    if not self.modify(
                        {"tags__name": tag.name},
                        set__tags__S__fresh=True,
                        set__tags__S__last_seen=datetime.utcnow(),
                    ):
                        self.modify(
                            push__tags=ObservableTag(
                                name=tag.name, expiration=expiration
                            )
                        )
                        tag.modify(inc__count=1)

        if tagged:
            self.update(set__last_tagged=datetime.utcnow())

        return self.reload()

    def get_last_tagged(self):
        if not self.last_tagged:
            last = datetime(1970, 1, 1)
            for tag in self.tags:
                if tag.last_seen > last:
                    last = tag.last_seen
            self.update(set__last_tagged=last)
            return last
        else:
            return self.last_tagged

    def get_first_tagged(self):
        first_tagged = None
        for tag in self.tags:
            if not first_tagged or tag.first_seen < first_tagged:
                first_tagged = tag.first_seen
        return first_tagged

    def expire_tags(self):
        for tag in self.tags:
            if tag.expiration:
                if (tag.last_seen + tag.expiration) < datetime.utcnow() and tag.fresh:
                    tag.fresh = False
                    self.save()
                elif (
                    tag.last_seen + tag.expiration
                ) > datetime.utcnow() and not tag.fresh:
                    tag.fresh = True
                    self.save()
        return self

    def fresh_tags(self):
        return [tag for tag in self.tags if tag.fresh]

    def analysis_done(self, module_name):
        ts = datetime.utcnow()
        return self.modify(**{"set__last_analyses__{}".format(module_name): ts})

    def info(self):
        i = {
            k: v
            for k, v in self._data.items()
            if k
            in [
                "value",
                "context",
                "last_analyses",
                "created",
                "sources",
                "description",
            ]
        }
        i["tags"] = [t.info() for t in self.tags]
        if self.id:
<<<<<<< HEAD
            i['id'] = str(self.id)
        i['type'] = self.__class__.__name__
=======
            i["id"] = str(self.id)
        i["type"] = self.__class__.__name__
        try:
            i["url"] = url_for("api.Observable:post", id=str(self.id), _external=True)
            i["human_url"] = url_for(
                "frontend.ObservableView:get", id=str(self.id), _external=True
            )
        except RuntimeError:
            pass
>>>>>>> ba83067d
        return i<|MERGE_RESOLUTION|>--- conflicted
+++ resolved
@@ -470,18 +470,6 @@
         }
         i["tags"] = [t.info() for t in self.tags]
         if self.id:
-<<<<<<< HEAD
             i['id'] = str(self.id)
         i['type'] = self.__class__.__name__
-=======
-            i["id"] = str(self.id)
-        i["type"] = self.__class__.__name__
-        try:
-            i["url"] = url_for("api.Observable:post", id=str(self.id), _external=True)
-            i["human_url"] = url_for(
-                "frontend.ObservableView:get", id=str(self.id), _external=True
-            )
-        except RuntimeError:
-            pass
->>>>>>> ba83067d
         return i