--- conflicted
+++ resolved
@@ -39,11 +39,7 @@
         www_hacker = hostname.Hostname(value="www.hacker.com").save()
         hacker = hostname.Hostname(value="hacker.com").save()
         sus_hacker = hostname.Hostname(value="sus.hacker.com").save()
-<<<<<<< HEAD
-        macaddr = mac_address.MacAddress(value="00:11:22:33:44:55").save()
-=======
         mac_address.MacAddress(value="00:11:22:33:44:55").save()
->>>>>>> f359a358
         generic = generic_observable.GenericObservable(
             value="SomeInterestingString"
         ).save()
