import datetime
<<<<<<< HEAD
import time
=======
import hashlib
import io
import pathlib
>>>>>>> 6f01784c
import unittest

from core import database_arango
from core.schemas import observable
from core.schemas.graph import Relationship
from core.schemas.observable import Observable
from core.schemas.observables import (
    asn,
    auth_secret,
    bic,
    certificate,
    cidr,
    command_line,
    container_image,
    email,
    file,
    generic,
    hostname,
    iban,
    imphash,
    ipv4,
    ipv6,
    ja3,
    mac_address,
    md5,
    mutex,
    named_pipe,
    path,
    registry_key,
    sha1,
    sha256,
    ssdeep,
    tlsh,
    url,
    user_account,
    user_agent,
    wallet,
)


class ObservableTest(unittest.TestCase):
    OBSERVABLE_TEST_DATA_CASES = [
        ("1.1.1.1", ipv4.IPv4),
        ("8.8.8.8", ipv4.IPv4),
        ("tomchop.me", hostname.Hostname),
        ("google.com", hostname.Hostname),
        ("http://google.com/", url.Url),
        ("http://tomchop.me/", url.Url),
        ("d41d8cd98f00b204e9800998ecf8427e", md5.MD5),
        ("da39a3ee5e6b4b0d3255bfef95601890afd80709", sha1.SHA1),
        (
            "e3b0c44298fc1c149afbf4c8996fb92427ae41e4649b934ca495991b7852b855",
            sha256.SHA256,
        ),
        ("tom_chop.me", hostname.Hostname),
    ]

    OBSERVABLE_TEST_DATA_FILE = "tests/observable_test_data/iocs.txt"

    def setUp(self) -> None:
        database_arango.db.connect(database="yeti_test")
        database_arango.db.truncate()
        self.db = database_arango.db

    def test_observable_create(self) -> None:
        result = hostname.Hostname(value="toto.com").save()
        self.assertIsNotNone(result.id)
        self.assertEqual(result.value, "toto.com")

    def test_observable_update(self) -> None:
        """Tests that calling save() on an observable treats it as PATCH."""
        result = registry_key.RegistryKey(
            key="Microsoft\\Windows\\CurrentVersion\\Run",
            value="persist",
            data=b"cmd.exe",
            hive=registry_key.RegistryHive.HKEY_LOCAL_MACHINE_Software,
        ).save()
        result.tag(["tag1"])
        result.add_context(source="source1", context={"some": "info"})
        self.assertEqual(list(result.tags.keys()), ["tag1"])
        self.assertEqual(result.context[0], {"source": "source1", "some": "info"})
        result = registry_key.RegistryKey(
            key="Microsoft\\Windows\\CurrentVersion\\RunOnce",
            value="persist",
            data=b"other.exe",
            hive=registry_key.RegistryHive.HKEY_LOCAL_MACHINE_Software,
        ).save()
        self.assertEqual(result.key, "Microsoft\\Windows\\CurrentVersion\\RunOnce")
        self.assertEqual(result.data, b"other.exe")
        self.assertEqual(list(result.tags.keys()), ["tag1"])
        self.assertEqual(result.context[0], {"source": "source1", "some": "info"})

    def test_create_generic_observable(self):
        result = generic.Generic(value="Some_String").save()
        self.assertIsNotNone(result.id)
        self.assertEqual(result.value, "Some_String")
        self.assertEqual(result.type, "generic")

    def test_observable_no_value(self):
        with self.assertRaises(ValueError):
            hostname.Hostname(value="").save()

    def test_observable_same_value_different_types(self):
        """Tests that two observables with the same value but different types
        are not the same observable."""
        obs1 = user_account.UserAccount(value="test@test.com").save()
        obs2 = email.Email(value="test@test.com").save()
        self.assertNotEqual(obs1.id, obs2.id)

    def test_two_observables_same_value_same_type(self):
        """Tests that two observables with the same value and same type
        are the same observable."""
        obs1 = user_account.UserAccount(value="test@test.com").save()
        obs2 = user_account.UserAccount(value="test@test.com").save()
        self.assertEqual(obs1.id, obs2.id)

    def test_observable_find(self) -> None:
        hostname.Hostname(value="toto.com").save()
        observable_obj = observable.find(value="toto.com")
        self.assertIsNotNone(observable_obj)
        assert observable_obj is not None
        self.assertEqual(observable_obj.value, "toto.com")  #

        observable_obj = Observable.find(value="tata.com")
        self.assertIsNone(observable_obj)

    def test_observable_get(self) -> None:
        result = hostname.Hostname(value="toto.com").save()
        assert result.id is not None
        observable_obj = Observable.get(result.id)
        assert observable_obj is not None
        self.assertIsNotNone(observable_obj)
        self.assertEqual(observable_obj.value, "toto.com")

    def test_observable_filter(self):
        obs1 = hostname.Hostname(value="test1.com").save()
        obs2 = hostname.Hostname(value="test2.com").save()
        time.sleep(1)

        result, total = Observable.filter(query_args={"value": "test"})
        self.assertEqual(len(result), 2)
        self.assertEqual(total, 2)
        actual = [r.value for r in result]
        self.assertIn("test1.com", actual)
        self.assertIn("test2.com", actual)
        actual = [r.id for r in result]
        self.assertIn(obs1.id, actual)
        self.assertIn(obs2.id, actual)

    def test_observable_filter_in(self):
        obs1 = hostname.Hostname(value="test1.com").save()
        hostname.Hostname(value="test2.com").save()
        obs2 = hostname.Hostname(value="test3.com").save()
        time.sleep(1)

        result, total = Observable.filter(
            query_args={"value__in": ["test1.com", "test3.com"]}
        )
        self.assertEqual(len(result), 2)
        self.assertEqual(total, 2)
        actual = [r.value for r in result]
        self.assertIn("test1.com", actual)
        self.assertIn("test3.com", actual)
        actual = [r.id for r in result]
        self.assertIn(obs1.id, actual)
        self.assertIn(obs2.id, actual)

    def test_observable_link_to(self) -> None:
        observable1 = hostname.Hostname(value="toto.com").save()
        observable2 = hostname.Hostname(value="tata.com").save()

        relationship = observable1.link_to(observable2, "test_reltype", "desc1")
        self.assertEqual(relationship.type, "test_reltype")
        self.assertEqual(relationship.description, "desc1")
        all_relationships = list(Relationship.list())
        self.assertEqual(len(all_relationships), 1)

    def test_observable_update_link(self) -> None:
        observable1 = hostname.Hostname(value="toto.com").save()
        observable2 = hostname.Hostname(value="tata.com").save()

        relationship = observable1.link_to(observable2, "test_reltype", "desc1")
        relationship = observable1.link_to(observable2, "test_reltype", "desc2")
        self.assertEqual(relationship.type, "test_reltype")
        self.assertEqual(relationship.description, "desc2")
        all_relationships = list(Relationship.list())
        self.assertEqual(len(all_relationships), 1)
        self.assertEqual(all_relationships[0].description, "desc2")

    def test_observable_neighbor(self) -> None:
        observable1 = hostname.Hostname(value="tomchop.me").save()
        observable2 = ipv4.IPv4(value="127.0.0.1").save()

        relationship = observable1.link_to(observable2, "resolves", "DNS resolution")
        self.assertEqual(relationship.type, "resolves")

        vertices, paths, count = observable1.neighbors()

        self.assertEqual(len(paths), 1)
        self.assertEqual(count, 1)
        self.assertEqual(len(vertices), 1)

        self.assertEqual(paths[0][0].source, observable1.extended_id)
        self.assertEqual(paths[0][0].target, observable2.extended_id)
        self.assertEqual(paths[0][0].description, "DNS resolution")
        self.assertEqual(paths[0][0].type, "resolves")

        self.assertIn(observable2.extended_id, vertices)
        neighbor = vertices[observable2.extended_id]
        self.assertEqual(neighbor.id, observable2.id)

    def test_add_context(self) -> None:
        """Tests that one or more contexts is added and persisted in the DB."""
        observable_obj = hostname.Hostname(value="tomchop.me").save()
        observable_obj.add_context("test_source", {"abc": 123, "def": 456})
        observable_obj.add_context("test_source2", {"abc": 123, "def": 456})

        assert observable_obj.id is not None
        observable_obj = Observable.get(observable_obj.id)
        self.assertEqual(len(observable_obj.context), 2)
        self.assertEqual(observable_obj.context[0]["abc"], 123)
        self.assertEqual(observable_obj.context[0]["source"], "test_source")
        self.assertEqual(observable_obj.context[1]["abc"], 123)
        self.assertEqual(observable_obj.context[1]["source"], "test_source2")

    def test_add_dupe_context(self) -> None:
        """Tests that identical contexts aren't added twice."""
        observable_obj = hostname.Hostname(value="tomchop.me").save()
        observable_obj.add_context("test_source", {"abc": 123, "def": 456})
        observable_obj.add_context("test_source", {"abc": 123, "def": 456})
        self.assertEqual(len(observable_obj.context), 1)

    def test_add_new_context_with_same_source(self) -> None:
        """Tests that diff contexts with same source are added separately."""
        observable_obj = hostname.Hostname(value="tomchop.me").save()
        observable_obj.add_context("test_source", {"abc": 123, "def": 456})
        observable_obj.add_context("test_source", {"abc": 123, "def": 666})
        self.assertEqual(len(observable_obj.context), 2)

    def test_add_multiple_contexts_with_same_source(self) -> None:
        """Tests that two different contexts can be added from the same source."""
        observable_obj = hostname.Hostname(value="tomchop.me").save()
        observable_obj.add_context("test_source", {"abc": 123, "def": 456})
        observable_obj.add_context("test_source", {"abc": 123, "def": 666})
        observable_obj.add_context("test_source", {"abc": 123, "def": 456})
        observable_obj.add_context("test_source", {"abc": 123, "def": 666})
        self.assertEqual(len(observable_obj.context), 2)
        self.assertEqual(
            observable_obj.context[0], {"source": "test_source", "abc": 123, "def": 456}
        )
        self.assertEqual(
            observable_obj.context[1], {"source": "test_source", "abc": 123, "def": 666}
        )

    def test_add_new_context_with_same_source_and_ignore_field(self) -> None:
        """Tests that the context is updated if the difference is not being
        compared."""
        observable_obj = hostname.Hostname(value="tomchop.me").save()
        observable_obj.add_context("test_source", {"abc": 123, "def": 456})
        observable_obj.add_context("test_source", {"abc": 999, "def": 456})
        observable_obj.add_context(
            "test_source", {"abc": 123, "def": 666}, skip_compare={"def"}
        )
        self.assertEqual(len(observable_obj.context), 2)
        self.assertEqual(observable_obj.context[0]["def"], 666)
        self.assertEqual(observable_obj.context[1]["abc"], 999)

    def test_overwrite_context(self) -> None:
        """Tests that one or more contexts is added and persisted in the DB."""
        observable_obj = hostname.Hostname(value="tomchop.me").save()
        observable_obj.add_context("test_source", {"abc": 123, "def": 456})
        observable_obj.add_context(
            "test_source", {"abc": 456, "def": 123}, overwrite=True
        )

        assert observable_obj.id is not None
        observable_obj = Observable.get(observable_obj.id)
        self.assertEqual(len(observable_obj.context), 1)
        self.assertEqual(observable_obj.context[0]["abc"], 456)
        self.assertEqual(observable_obj.context[0]["def"], 123)
        self.assertEqual(observable_obj.context[0]["source"], "test_source")

    def test_delete_context(self) -> None:
        """Tests that a context is deleted if contents fully match."""
        observable_obj = hostname.Hostname(value="tomchop.me").save()
        observable_obj = observable_obj.add_context(
            "test_source", {"abc": 123, "def": 456}
        )
        observable_obj = observable_obj.delete_context(
            "test_source", {"def": 456, "abc": 123}
        )
        assert observable_obj.id is not None
        observable_obj = observable_obj.get(observable_obj.id)  # type: ignore

        self.assertEqual(len(observable_obj.context), 0)

    def test_delete_context_diff(self) -> None:
        """Tests that a context is not deleted if contents don't match."""
        observable_obj = hostname.Hostname(value="tomchop.me").save()
        observable_obj = observable_obj.add_context(
            "test_source", {"abc": 123, "def": 456}
        )
        observable_obj = observable_obj.delete_context(
            "test_source", {"def": 456, "abc": 000}
        )
        observable_obj = observable_obj.get(observable_obj.id)  # type: ignore
        self.assertEqual(len(observable_obj.context), 1)

    def tests_delete_context_skip_compare(self) -> None:
        """Tests that a context is deleted if the difference is not being
        compared."""
        observable_obj = hostname.Hostname(value="tomchop.me").save()
        observable_obj = observable_obj.add_context(
            "test_source", {"abc": 123, "def": 456}
        )
        observable_obj = observable_obj.delete_context(
            "test_source", {"abc": 000, "def": 456}, skip_compare={"abc"}
        )
        observable_obj = Observable.get(observable_obj.id)  # type: ignore
        self.assertEqual(len(observable_obj.context), 0)

    def test_duplicate_value(self) -> None:
        """Tests saving two observables with the same value return the same observable."""
        obs1 = hostname.Hostname(value="tomchop.me").save()
        obs2 = hostname.Hostname(value="tomchop.me").save()
        self.assertEqual(obs1.id, obs2.id)

    def test_create_asn(self) -> None:
        """Tests creating an ASN."""
        observable_obj = asn.ASN(value="AS123").save()
        self.assertIsNotNone(observable_obj.id)
        self.assertEqual(observable_obj.value, "AS123")
        self.assertIsInstance(observable_obj, asn.ASN)

    def test_create_auth_secret(self) -> None:
        """Tests creating an AuthSecret."""
        pub_key = """MEgCQQCo9+BpMRYQ/dL3DS2CyJxRF+j6ctbT3/Qp84+KeFhnii7NT7fELilKUSnx
S30WAvQCCo2yU1orfgqr41mM70MBAgMBAAE="""
        observable_obj = auth_secret.AuthSecret(
            value=pub_key, auth_type="pubkey"
        ).save()
        self.assertIsInstance(observable_obj, auth_secret.AuthSecret)
        self.assertIsNotNone(observable_obj.id)
        self.assertEqual(observable_obj.value, pub_key)
        self.assertEqual(observable_obj.auth_type, "pubkey")

    def test_create_wallet(self) -> None:
        """Tests creating a wallet."""
        observable_obj = wallet.Wallet(
            value="btc/1A1zP1eP5QGefi2DMPTfTL5SLmv7DivfNa",
            coin="btc",
            address="1A1zP1eP5QGefi2DMPTfTL5SLmv7DivfNa",
        ).save()
        self.assertIsInstance(observable_obj, wallet.Wallet)
        self.assertIsNotNone(observable_obj.id)
        self.assertEqual(observable_obj.value, "btc/1A1zP1eP5QGefi2DMPTfTL5SLmv7DivfNa")
        self.assertEqual(observable_obj.address, "1A1zP1eP5QGefi2DMPTfTL5SLmv7DivfNa")
        self.assertEqual(observable_obj.coin, "btc")

    def test_create_certificate(self) -> None:
        """Tests creating a certificate."""
        observable_obj = certificate.Certificate.from_data(b"1234").save()
        self.assertIsNotNone(observable_obj.id)
        self.assertEqual(
            observable_obj.value,
            "CERT:03ac674216f3e15c761ee1a5e255f067953623c8b388b4459e13f978d7c846f4",
        )
        self.assertIsInstance(observable_obj, certificate.Certificate)

    def test_create_cidr(self) -> None:
        """Tests creating a CIDR."""
        observable_obj = cidr.CIDR(value="0.0.0.0/0").save()
        self.assertIsNotNone(observable_obj.id)
        self.assertEqual(observable_obj.value, "0.0.0.0/0")
        self.assertIsInstance(observable_obj, cidr.CIDR)

    def test_create_command_line(self) -> None:
        """Tests creating a command line."""
        observable_obj = command_line.CommandLine(value="ls -la").save()
        self.assertIsNotNone(observable_obj.id)
        self.assertEqual(observable_obj.value, "ls -la")
        self.assertIsInstance(observable_obj, command_line.CommandLine)

    def test_create_docker_image(self) -> None:
        """Tests creating a docker image."""
        observable_obj = container_image.DockerImage(
            value="yetiplatform/yeti:latest"
        ).save()
        self.assertIsNotNone(observable_obj.id)
        self.assertEqual(observable_obj.value, "yetiplatform/yeti:latest")
        self.assertIsInstance(observable_obj, container_image.DockerImage)

    def test_create_email(self) -> None:
        """Tests creating an email."""
        observable_obj = email.Email(value="example@gmail.com").save()
        self.assertIsNotNone(observable_obj.id)
        self.assertEqual(observable_obj.value, "example@gmail.com")
        self.assertIsInstance(observable_obj, email.Email)

    def test_create_file(self) -> None:
        """Tests creating a file."""
        observable_obj = file.File(value="FILE:HASH").save()
        self.assertIsNotNone(observable_obj.id)
        self.assertEqual(observable_obj.value, "FILE:HASH")
        self.assertIsInstance(observable_obj, file.File)

    def test_create_hostname(self) -> None:
        """Tests creating a hostname."""
        observable_obj = hostname.Hostname(value="tomchop.me").save()
        self.assertIsNotNone(observable_obj.id)
        self.assertEqual(observable_obj.value, "tomchop.me")
        self.assertIsInstance(observable_obj, hostname.Hostname)

    def test_create_hostname_with_underscore(self) -> None:
        """Tests creating a hostname."""
        observable_obj = hostname.Hostname(value="tom_chop.me").save()
        self.assertIsNotNone(observable_obj.id)
        self.assertEqual(observable_obj.value, "tom_chop.me")
        self.assertIsInstance(observable_obj, hostname.Hostname)

    def test_create_imphash(self) -> None:
        """Tests creating an imphash."""
        observable_obj = imphash.Imphash(value="1234567890").save()
        self.assertIsNotNone(observable_obj.id)
        self.assertEqual(observable_obj.value, "1234567890")
        self.assertIsInstance(observable_obj, imphash.Imphash)

    def test_create_mutex(self) -> None:
        """Tests creating a mutex."""
        mutex_obs = mutex.Mutex(value="test_mutex").save()
        self.assertIsNotNone(mutex_obs.id)
        self.assertEqual(mutex_obs.value, "test_mutex")

    def test_create_named_pipe(self) -> None:
        """Tests creating a name pipe."""
        observable_obj = named_pipe.NamedPipe(value="\\\\.\\pipe\\test").save()
        self.assertIsNotNone(observable_obj.id)
        self.assertEqual(observable_obj.value, "\\\\.\\pipe\\test")

    def test_create_ipv4(self) -> None:
        """Tests creating an IPv4."""
        observable_obj = ipv4.IPv4(value="127.0.0.1").save()
        self.assertIsNotNone(observable_obj.id)
        self.assertEqual(observable_obj.value, "127.0.0.1")
        self.assertIsInstance(observable_obj, ipv4.IPv4)

    def test_create_ipv6(self) -> None:
        """Tests creating an IPv6."""
        observable_obj = ipv6.IPv6(value="::1").save()
        self.assertIsNotNone(observable_obj.id)
        self.assertEqual(observable_obj.value, "::1")
        self.assertIsInstance(observable_obj, ipv6.IPv6)

    def test_create_ja3(self) -> None:
        """Tests creating a JA3."""
        observable_obj = ja3.JA3(value="1234567890").save()
        self.assertIsNotNone(observable_obj.id)
        self.assertEqual(observable_obj.value, "1234567890")
        self.assertEqual(observable_obj.type, "ja3")

    def test_create_mac_address(self) -> None:
        """Tests creating a MAC address."""
        observable_obj = mac_address.MacAddress(value="00:00:00:00:00:00").save()
        self.assertIsNotNone(observable_obj.id)
        self.assertEqual(observable_obj.value, "00:00:00:00:00:00")
        self.assertIsInstance(observable_obj, mac_address.MacAddress)

    def test_create_iban(self) -> None:
        """Tests creating an IBAN."""
        observable_obj = iban.IBAN(value="GB33BUKB20201555555555").save()
        self.assertIsNotNone(observable_obj.id)
        self.assertEqual(observable_obj.value, "GB33BUKB20201555555555")
        self.assertIsInstance(observable_obj, iban.IBAN)

    def test_create_bic(self) -> None:
        """Tests creating a BIC."""
        observable_obj = bic.BIC(value="BUKBGB22XXX").save()
        self.assertIsNotNone(observable_obj.id)
        self.assertEqual(observable_obj.value, "BUKBGB22XXX")
        self.assertIsInstance(observable_obj, bic.BIC)

    def test_create_md5(self) -> None:
        """Tests creating an MD5."""
        md5_hash = hashlib.md5(b"1234567890").hexdigest()
        observable_obj = md5.MD5(value=md5_hash).save()
        self.assertIsNotNone(observable_obj.id)
        self.assertEqual(observable_obj.value, md5_hash)
        self.assertIsInstance(observable_obj, md5.MD5)

    def test_create_path(self) -> None:
        """Tests creating a path."""
        observable_obj = path.Path(value="/var/test").save()
        self.assertIsNotNone(observable_obj.id)
        self.assertEqual(observable_obj.value, "/var/test")
        self.assertIsInstance(observable_obj, path.Path)

    def test_create_registry_key(self) -> None:
        """Tests creating a registry key."""
        observable_obj = registry_key.RegistryKey(
            key="Microsoft\\Windows\\CurrentVersion\\Run",
            value="persist",
            data=b"cmd.exe",
            hive=registry_key.RegistryHive.HKEY_LOCAL_MACHINE_Software,
        ).save()
        self.assertIsNotNone(observable_obj.id)
        self.assertEqual(observable_obj.value, "persist")
        self.assertIsInstance(observable_obj, registry_key.RegistryKey)

    def test_create_sha1(self) -> None:
        """Tests creating a SHA1."""
        sha1_hash = hashlib.sha1(b"1234567890").hexdigest()
        observable_obj = sha1.SHA1(value=sha1_hash).save()
        self.assertIsNotNone(observable_obj.id)
        self.assertEqual(observable_obj.value, sha1_hash)
        self.assertIsInstance(observable_obj, sha1.SHA1)

    def test_create_sha256(self) -> None:
        """Tests creating a SHA256."""
        sha256_hash = hashlib.sha256(b"1234567890").hexdigest()
        observable_obj = sha256.SHA256(value=sha256_hash).save()
        self.assertIsNotNone(observable_obj.id)
        self.assertEqual(observable_obj.value, sha256_hash)
        self.assertIsInstance(observable_obj, sha256.SHA256)

    def test_create_ssdeep(self) -> None:
        """Tests creating an ssdeep."""
        observable_obj = ssdeep.Ssdeep(value="1234567890").save()
        self.assertIsNotNone(observable_obj.id)
        self.assertEqual(observable_obj.value, "1234567890")
        self.assertIsInstance(observable_obj, ssdeep.Ssdeep)

    def test_create_tlsh(self) -> None:
        """Tests creating a TLSH."""
        observable_obj = tlsh.TLSH(value="1234567890").save()
        self.assertIsNotNone(observable_obj.id)
        self.assertEqual(observable_obj.value, "1234567890")
        self.assertIsInstance(observable_obj, tlsh.TLSH)

    def test_create_url(self) -> None:
        """Tests creating a URL."""
        observable_obj = url.Url(value="https://www.google.com").save()
        self.assertIsNotNone(observable_obj.id)
        self.assertEqual(observable_obj.value, "https://www.google.com")
        self.assertIsInstance(observable_obj, url.Url)

    def test_create_url_with_underscore(self) -> None:
        """Tests creating a URL."""
        observable_obj = url.Url(value="https://www.goo_gle.com").save()
        self.assertIsNotNone(observable_obj.id)
        self.assertEqual(observable_obj.value, "https://www.goo_gle.com")
        self.assertIsInstance(observable_obj, url.Url)

    def test_create_user_agent(self) -> None:
        """Tests creating a user agent."""
        observable_obj = user_agent.UserAgent(
            value="Mozilla/5.0 (X11; Linux x86_64) AppleWebKit/537.36 (KHTML, like Gecko) Chrome/119.0.0.0 Safari/537.36"
        ).save()  # noqa: E501
        self.assertIsNotNone(observable_obj.id)
        self.assertEqual(
            observable_obj.value,
            "Mozilla/5.0 (X11; Linux x86_64) AppleWebKit/537.36 (KHTML, like Gecko) Chrome/119.0.0.0 Safari/537.36",
        )  # noqa: E501
        self.assertIsInstance(observable_obj, user_agent.UserAgent)

    def test_create_user_account(self) -> None:
        """Tests creating a user account."""
        observable_obj = user_account.UserAccount(
            value="test_account",
            user_id="test_user_id",
            credential="test_credential",
            account_login="test_account_login",
            account_type="test_account_type",
            display_name="test_display_name",
            is_service_account=True,
            is_privileged=True,
            can_escalate_privs=True,
            is_disabled=True,
            account_created=datetime.datetime(2023, 1, 1, tzinfo=datetime.timezone.utc),
            account_expires=datetime.datetime(
                2023, 12, 31, tzinfo=datetime.timezone.utc
            ),
            credential_last_changed=datetime.datetime(
                2023, 1, 1, tzinfo=datetime.timezone.utc
            ),
            account_first_login=datetime.datetime(
                2023, 1, 1, tzinfo=datetime.timezone.utc
            ),
            account_last_login=datetime.datetime(
                2023, 12, 15, tzinfo=datetime.timezone.utc
            ),
        ).save()
        self.assertIsNotNone(observable_obj.id)
        self.assertEqual(observable_obj.value, "test_account")
        self.assertIsInstance(observable_obj, user_account.UserAccount)
        self.assertEqual(observable_obj.user_id, "test_user_id")
        self.assertEqual(observable_obj.credential, "test_credential")
        self.assertEqual(observable_obj.account_login, "test_account_login")
        self.assertEqual(observable_obj.account_type, "test_account_type")
        self.assertEqual(observable_obj.display_name, "test_display_name")
        self.assertEqual(observable_obj.is_service_account, True)
        self.assertEqual(observable_obj.is_privileged, True)
        self.assertEqual(observable_obj.can_escalate_privs, True)
        self.assertEqual(observable_obj.is_disabled, True)
        self.assertEqual(
            observable_obj.account_created,
            datetime.datetime(2023, 1, 1, tzinfo=datetime.timezone.utc),
        )
        self.assertEqual(
            observable_obj.account_expires,
            datetime.datetime(2023, 12, 31, tzinfo=datetime.timezone.utc),
        )
        self.assertEqual(
            observable_obj.credential_last_changed,
            datetime.datetime(2023, 1, 1, tzinfo=datetime.timezone.utc),
        )
        self.assertEqual(
            observable_obj.account_first_login,
            datetime.datetime(2023, 1, 1, tzinfo=datetime.timezone.utc),
        )
        self.assertEqual(
            observable_obj.account_last_login,
            datetime.datetime(2023, 12, 15, tzinfo=datetime.timezone.utc),
        )

    def test_create_user_account_incoherent_dates(self) -> None:
        """Tests creating a user account with incoherent dates."""
        with self.assertRaises(ValueError):
            user_account.UserAccount(
                value="test_account",
                account_created=datetime.datetime(
                    2023, 12, 31, tzinfo=datetime.timezone.utc
                ),
                account_expires=datetime.datetime(
                    2023, 1, 1, tzinfo=datetime.timezone.utc
                ),
            ).save()

    def test_create_observable_with_type(self) -> None:
        """Tests creating an observable."""
        observable_obj = observable.create(value="1.1.1[.]1", type="ipv4")
        self.assertNotIn("id", observable_obj)
        self.assertEqual(observable_obj.value, "1.1.1.1")
        self.assertIsInstance(observable_obj, ipv4.IPv4)

    def test_create_obsersable_without_type(self) -> None:
        """Tests creating an observable without specifying a type."""
        observable_obj = observable.create(value="1.1.1[.]1")
        self.assertNotIn("id", observable_obj)
        self.assertEqual(observable_obj.value, "1.1.1.1")
        self.assertIsInstance(observable_obj, ipv4.IPv4)

    def test_save_observable_with_type(self) -> None:
        """Tests saving an observable."""
        observable_obj = observable.save(value="1.1.1[.]1", type="ipv4")
        self.assertIsNotNone(observable_obj.id)
        self.assertEqual(observable_obj.value, "1.1.1.1")
        observable_obj = Observable.find(value="1.1.1.1")
        self.assertIsNotNone(observable_obj)
        self.assertIsInstance(observable_obj, ipv4.IPv4)
        self.assertEqual(observable_obj.value, "1.1.1.1")

    def test_save_observable_without_type(self) -> None:
        """Tests saving an observable without specifying a type."""
        observable_obj = observable.save(value="1.1.1[.]1")
        self.assertIsNotNone(observable_obj.id)
        self.assertEqual(observable_obj.value, "1.1.1.1")
        observable_obj = Observable.find(value="1.1.1.1")
        self.assertIsNotNone(observable_obj)
        self.assertIsInstance(observable_obj, ipv4.IPv4)
        self.assertEqual(observable_obj.value, "1.1.1.1")

    def test_find_observable(self) -> None:
        """Tests finding an observable."""
        observable.save(value="1.1.1[.]1")
        observable_obj = observable.find(value="1.1.1.1")
        self.assertIsNotNone(observable_obj)
        self.assertIsInstance(observable_obj, ipv4.IPv4)
        self.assertEqual(observable_obj.value, "1.1.1.1")

    def test_create_observables_from_text(self) -> None:
        with open(ObservableTest.OBSERVABLE_TEST_DATA_FILE, "r") as f:
            text = f.read()
        observables, unknown = observable.create_from_text(text)
        self.assertEqual(len(observables), 10)
        self.assertEqual(len(unknown), 1)
        for i, (expected_value, expected_class) in enumerate(
            ObservableTest.OBSERVABLE_TEST_DATA_CASES
        ):
            self.assertIsInstance(observables[i], expected_class)
            self.assertIsNone(observables[i].id)
            self.assertEqual(observables[i].value, expected_value)
            self.assertEqual(len(observables[i].tags), 0)
        self.assertEqual(unknown[0], "junk")

    def test_save_observables_from_text(self) -> None:
        """Tests saving observables from text."""
        with open(ObservableTest.OBSERVABLE_TEST_DATA_FILE, "r") as f:
            text = f.read()
        observables, unknown = observable.save_from_text(text, tags=["tag1", "tag2"])
        self.assertEqual(len(observables), 10)
        self.assertEqual(len(unknown), 1)
        for i, (expected_value, expected_class) in enumerate(
            ObservableTest.OBSERVABLE_TEST_DATA_CASES
        ):
            self.assertIsInstance(observables[i], expected_class)
            self.assertIsNotNone(observables[i].id)
            self.assertEqual(observables[i].value, expected_value)
            self.assertEqual(len(observables[i].tags), 2)
            self.assertEqual(observables[i].tags["tag1"].fresh, True)
            self.assertEqual(observables[i].tags["tag2"].fresh, True)
        self.assertEqual(unknown[0], "junk")

    def test_create_observables_from_str_file_path(self) -> None:
        """Tests creating observables string from file path."""
        filepath = ObservableTest.OBSERVABLE_TEST_DATA_FILE
        observables, unknown = observable.create_from_file(file=filepath)
        self.assertEqual(len(observables), 10)
        self.assertEqual(len(unknown), 1)
        for i, (expected_value, expected_class) in enumerate(
            ObservableTest.OBSERVABLE_TEST_DATA_CASES
        ):
            self.assertIsInstance(observables[i], expected_class)
            self.assertIsNone(observables[i].id)
            self.assertEqual(observables[i].value, expected_value)
            self.assertEqual(len(observables[i].tags), 0)
        self.assertEqual(unknown[0], "junk")

    def save_observables_from_str_file_path(self) -> None:
        """Tests saving observables from string file path."""
        filepath = ObservableTest.OBSERVABLE_TEST_DATA_FILE
        observables, unknown = observable.save_from_file(
            filepath, tags=["tag1", "tag2"]
        )
        self.assertEqual(len(observables), 10)
        self.assertEqual(len(unknown), 1)
        for i, (expected_value, expected_class) in enumerate(
            ObservableTest.OBSERVABLE_TEST_DATA_CASES
        ):
            self.assertIsInstance(observables[i], expected_class)
            self.assertIsNotNone(observables[i].id)
            self.assertEqual(observables[i].value, expected_value)
            self.assertEqual(len(observables[i].tags), 2)
            self.assertEqual(observables[i].tags["tag1"].fresh, True)
            self.assertEqual(observables[i].tags["tag2"].fresh, True)
        self.assertEqual(unknown[0], "junk")

    def test_create_observables_from_pathlib(self) -> None:
        path = pathlib.Path(ObservableTest.OBSERVABLE_TEST_DATA_FILE)
        observables, unknown = observable.create_from_file(path)
        self.assertEqual(len(observables), 10)
        self.assertEqual(len(unknown), 1)
        for i, (expected_value, expected_class) in enumerate(
            ObservableTest.OBSERVABLE_TEST_DATA_CASES
        ):
            self.assertIsInstance(observables[i], expected_class)
            self.assertIsNone(observables[i].id)
            self.assertEqual(observables[i].value, expected_value)
            self.assertEqual(len(observables[i].tags), 0)
        self.assertEqual(unknown[0], "junk")

    def test_save_observables_from_pathlib(self) -> None:
        path = pathlib.Path(ObservableTest.OBSERVABLE_TEST_DATA_FILE)
        observables, unknown = observable.save_from_file(path, tags=["tag1", "tag2"])
        self.assertEqual(len(observables), 10)
        self.assertEqual(len(unknown), 1)
        for i, (expected_value, expected_class) in enumerate(
            ObservableTest.OBSERVABLE_TEST_DATA_CASES
        ):
            self.assertIsInstance(observables[i], expected_class)
            self.assertIsNotNone(observables[i].id)
            self.assertEqual(observables[i].value, expected_value)
            self.assertEqual(len(observables[i].tags), 2)
            self.assertEqual(observables[i].tags["tag1"].fresh, True)
            self.assertEqual(observables[i].tags["tag2"].fresh, True)
        self.assertEqual(unknown[0], "junk")

    def test_create_observable_from_file_object(self) -> None:
        file = open(ObservableTest.OBSERVABLE_TEST_DATA_FILE, "r")
        observables, unknown = observable.create_from_file(file)
        file.close()
        self.assertEqual(len(observables), 10)
        self.assertEqual(len(unknown), 1)
        for i, (expected_value, expected_class) in enumerate(
            ObservableTest.OBSERVABLE_TEST_DATA_CASES
        ):
            self.assertIsInstance(observables[i], expected_class)
            self.assertIsNone(observables[i].id)
            self.assertEqual(observables[i].value, expected_value)
            self.assertEqual(len(observables[i].tags), 0)
        self.assertEqual(unknown[0], "junk")

    def save_observables_from_file_object(self) -> None:
        file = open(ObservableTest.OBSERVABLE_TEST_DATA_FILE, "r")
        observables, unknown = observable.save_from_file(file, tags=["tag1", "tag2"])
        file.close()
        self.assertEqual(len(observables), 10)
        self.assertEqual(len(unknown), 1)
        for i, (expected_value, expected_class) in enumerate(
            ObservableTest.OBSERVABLE_TEST_DATA_CASES
        ):
            self.assertIsInstance(observables[i], expected_class)
            self.assertIsNotNone(observables[i].id)
            self.assertEqual(observables[i].value, expected_value)
            self.assertEqual(len(observables[i].tags), 2)
            self.assertEqual(observables[i].tags["tag1"].fresh, True)
            self.assertEqual(observables[i].tags["tag2"].fresh, True)
        self.assertEqual(unknown[0], "junk")

    def test_create_observables_from_string_io(self) -> None:
        with open(ObservableTest.OBSERVABLE_TEST_DATA_FILE, "r") as f:
            file_io = io.StringIO(f.read())
        observables, unknown = observable.create_from_file(file_io)
        self.assertEqual(len(observables), 10)
        self.assertEqual(len(unknown), 1)
        for i, (expected_value, expected_class) in enumerate(
            ObservableTest.OBSERVABLE_TEST_DATA_CASES
        ):
            self.assertIsInstance(observables[i], expected_class)
            self.assertIsNone(observables[i].id)
            self.assertEqual(observables[i].value, expected_value)
            self.assertEqual(len(observables[i].tags), 0)
        self.assertEqual(unknown[0], "junk")

    def test_save_observables_from_string_io(self) -> None:
        with open(ObservableTest.OBSERVABLE_TEST_DATA_FILE, "r") as f:
            file_io = io.StringIO(f.read())
        observables, unknown = observable.save_from_file(file_io, tags=["tag1", "tag2"])
        self.assertEqual(len(observables), 10)
        self.assertEqual(len(unknown), 1)
        for i, (expected_value, expected_class) in enumerate(
            ObservableTest.OBSERVABLE_TEST_DATA_CASES
        ):
            self.assertIsInstance(observables[i], expected_class)
            self.assertIsNotNone(observables[i].id)
            self.assertEqual(observables[i].value, expected_value)
            self.assertEqual(len(observables[i].tags), 2)
            self.assertEqual(observables[i].tags["tag1"].fresh, True)
            self.assertEqual(observables[i].tags["tag2"].fresh, True)
        self.assertEqual(unknown[0], "junk")<|MERGE_RESOLUTION|>--- conflicted
+++ resolved
@@ -1,11 +1,8 @@
 import datetime
-<<<<<<< HEAD
-import time
-=======
 import hashlib
 import io
 import pathlib
->>>>>>> 6f01784c
+import time
 import unittest
 
 from core import database_arango
