import datetime
import unittest
from typing import ClassVar
from unittest import mock

from core import database_arango, taskmanager
from core.config.config import yeti_config
from core.schemas import observable as _observable
from core.schemas.observable import Observable
from core.schemas.task import (
    AnalyticsTask,
    ExportTask,
    FeedTask,
    OneShotTask,
    Task,
    TaskParams,
    TaskStatus,
    TaskType,
)
from core.schemas.template import Template


class TaskTest(unittest.TestCase):
    def setUp(self) -> None:
        class FakeTask(FeedTask):
            # classvar
            _DATA: ClassVar[list[str]] = ["asd1.com", "asd2.com", "asd3.com"]
            _defaults: ClassVar[dict] = {
                "frequency": datetime.timedelta(hours=1),
                # "source": "https://bazaar.abuse.ch/export/csv/recent/",
                "description": "Dummy feed",
                "enabled": True,
            }

            def run(self):
                for item in self._DATA:
                    _observable.save(value=item)

        database_arango.db.connect(database="yeti_test")
        database_arango.db.truncate()
        self.fake_task_class = FakeTask

    def test_register_task(self) -> None:
        taskmanager.TaskManager.register_task(self.fake_task_class)
        task = taskmanager.TaskManager.get_task("FakeTask")
        self.assertEqual(task.name, "FakeTask")
        self.assertEqual(task.type, TaskType.feed)
        self.assertEqual(task.description, "Dummy feed")
        self.assertEqual(task.frequency, datetime.timedelta(hours=1))
        self.assertIsNone(task.last_run)

    def test_registered_task_is_in_db(self) -> None:
        taskmanager.TaskManager.register_task(self.fake_task_class)
        task = Task.find(name="FakeTask")
        assert task is not None
        self.assertEqual(task.name, "FakeTask")
        self.assertEqual(task.type, TaskType.feed)
        self.assertEqual(task.description, "Dummy feed")
        self.assertEqual(task.frequency, datetime.timedelta(hours=1))
        self.assertIsNone(task.last_run)

    def test_task_types(self) -> None:
        taskmanager.TaskManager.register_task(self.fake_task_class)
        task = taskmanager.TaskManager.get_task("FakeTask")
        tasks, total = Task.filter({"type": "feed"})
        self.assertEqual(len(tasks), 1)
        self.assertEqual(tasks[0].name, "FakeTask")
        self.assertIsInstance(tasks[0], Task)
        task = self.fake_task_class.find(name="FakeTask")
        self.assertIsInstance(task, self.fake_task_class)

    def test_run_task(self) -> None:
        taskmanager.TaskManager.register_task(self.fake_task_class)
        observables = list(Observable.list())
        self.assertEqual(len(observables), 0)
        taskmanager.TaskManager.run_task("FakeTask", TaskParams())
        observables = list(Observable.list())
        self.assertEqual(len(observables), 3)
        task = self.fake_task_class.find(name="FakeTask")
        assert task is not None
        self.assertEqual(task.status, TaskStatus.completed)
        self.assertIsNotNone(task.last_run)

    def test_run_disabled_task(self) -> None:
        self.fake_task_class._defaults["enabled"] = False
        taskmanager.TaskManager.register_task(self.fake_task_class)
        taskmanager.TaskManager.run_task("FakeTask", TaskParams())
        observables = list(Observable.list())
        self.assertEqual(len(observables), 0)
        task = self.fake_task_class.find(name="FakeTask")
        assert task is not None
        self.assertFalse(task.enabled)
        self.assertEqual(task.status, TaskStatus.failed)
        self.assertEqual(task.status_message, "Task is disabled.")

    def test_failed_task(self) -> None:
        self.fake_task_class.run = mock.MagicMock(
            side_effect=Exception("Test exception")
        )
        taskmanager.TaskManager.register_task(self.fake_task_class)
        taskmanager.TaskManager.run_task("FakeTask", TaskParams())
        task = self.fake_task_class.find(name="FakeTask")
        assert task is not None
        self.assertEqual(task.status, TaskStatus.failed)
        self.assertEqual(task.status_message, "Test exception")


class AnalyticsTest(unittest.TestCase):
    def setUp(self) -> None:
        database_arango.db.connect(database="yeti_test")
<<<<<<< HEAD
        database_arango.db.truncate()
        self.observable1 = Observable.add_text("asd1.com")
        self.observable2 = Observable.add_text("asd2.com")
        self.observable3 = Observable.add_text("asd3.com")
        self.observable4 = Observable.add_text("8.8.8.8")
=======
        database_arango.db.clear()
        self.observable1 = _observable.save(value="asd1.com")
        self.observable2 = _observable.save(value="asd2.com")
        self.observable3 = _observable.save(value="asd3.com")
        self.observable4 = _observable.save(value="8.8.8.8")
>>>>>>> 6f01784c

    def test_run_analytics_task(self):
        """Tests that the each function is called for each filtered observable."""
        mock_inner_each = mock.MagicMock()

        class FakeTask(AnalyticsTask):
            _defaults = {
                "frequency": datetime.timedelta(hours=1),
                "type": "analytics",
                "description": "Dummy analytics",
                "enabled": True,
            }

            acts_on: list[str] = ["hostname"]

            def each(self, observable):
                # Do nothing, except call the mock.
                mock_inner_each(observable.value)

        taskmanager.TaskManager.register_task(FakeTask)
        taskmanager.TaskManager.run_task("FakeTask", TaskParams())
        task = FakeTask.find(name="FakeTask")
        assert task is not None
        self.assertEqual(task.status, TaskStatus.completed, task.status_message)
        self.assertIsNotNone(task.last_run)
        mock_inner_each.assert_has_calls(
            [
                mock.call(self.observable1.value),
                mock.call(self.observable2.value),
                mock.call(self.observable3.value),
            ],
            any_order=True,
        )
        self.assertEqual(mock_inner_each.call_count, 3)

    @mock.patch("core.schemas.task.now")
    def test_run_analytics_sets_last_analysis(self, mock_now):
        """Tests that the analytics will set the last_analysis field."""
        mock_now.return_value = datetime.datetime(1970, 1, 1)

        class FakeTask(AnalyticsTask):
            _defaults = {
                "frequency": datetime.timedelta(hours=1),
                "type": "analytics",
                "description": "Dummy analytics",
                "enabled": True,
            }

            acts_on: list[str] = ["ipv4"]

            def each(self, observable):
                pass

        taskmanager.TaskManager.register_task(FakeTask)
        taskmanager.TaskManager.run_task("FakeTask", TaskParams())
        db_observable = Observable.get(self.observable4.id)
        assert db_observable is not None
        self.assertEqual(
            db_observable.last_analysis, {"FakeTask": datetime.datetime(1970, 1, 1)}
        )


class OneShotTaskTest(unittest.TestCase):
    def setUp(self) -> None:
        class FakeOneShotTask(OneShotTask):
            # classvar
            _defaults = {
                "name": "FakeOneShotTask",
                "description": "Add fake metadata to hostname observable",
                "enabled": True,
            }

            acts_on: list[str] = ["hostname"]

            def each(self, observable):
                observable.add_context("test", {"test": "test"})

        database_arango.db.connect(database="yeti_test")
        database_arango.db.truncate()
        self.fake_oneshot_task_class = FakeOneShotTask
        observable = _observable.save(value="asd1.com")
        observable.tag(["c2", "legit"])
        observable.save()

    def test_register_task(self) -> None:
        taskmanager.TaskManager.register_task(self.fake_oneshot_task_class)
        task = taskmanager.TaskManager.get_task("FakeOneShotTask")
        self.assertEqual(task.name, "FakeOneShotTask")
        self.assertEqual(task.type, TaskType.oneshot)
        self.assertEqual(task.description, "Add fake metadata to hostname observable")
        self.assertIsNone(task.last_run)

    def test_registered_task_is_in_db(self) -> None:
        taskmanager.TaskManager.register_task(self.fake_oneshot_task_class)
        task = Task.find(name="FakeOneShotTask")
        assert task is not None
        self.assertEqual(task.name, "FakeOneShotTask")
        self.assertEqual(task.type, TaskType.oneshot)
        self.assertEqual(task.description, "Add fake metadata to hostname observable")
        self.assertIsNone(task.last_run)

    def test_task_types(self) -> None:
        taskmanager.TaskManager.register_task(self.fake_oneshot_task_class)
        task = taskmanager.TaskManager.get_task("FakeOneShotTask")
        tasks, total = Task.filter({"type": "oneshot"})
        self.assertEqual(len(tasks), 1)
        self.assertEqual(tasks[0].name, "FakeOneShotTask")
        self.assertIsInstance(tasks[0], Task)
        task = self.fake_oneshot_task_class.find(name="FakeOneShotTask")
        self.assertIsInstance(task, self.fake_oneshot_task_class)

    def test_run_oneshot_task(self) -> None:
        taskmanager.TaskManager.register_task(self.fake_oneshot_task_class)
        taskmanager.TaskManager.run_task(
            "FakeOneShotTask", TaskParams(params={"value": "asd1.com"})
        )
        observable = Observable.find(value="asd1.com")
        self.assertEqual(observable.context, [{"source": "test", "test": "test"}])
        task = self.fake_oneshot_task_class.find(name="FakeOneShotTask")
        assert task is not None
        self.assertEqual(task.status, TaskStatus.completed)
        self.assertIsNotNone(task.last_run)


class ExportTaskTest(unittest.TestCase):
    def setUp(self) -> None:
        database_arango.db.connect(database="yeti_test")
<<<<<<< HEAD
        database_arango.db.truncate()
        self.observable1 = Observable.add_text("asd1.com", tags=["c2", "legit"])
        self.observable2 = Observable.add_text("asd2.com", tags=["c2"])
        self.observable3 = Observable.add_text("asd3.com", tags=["c2", "exclude"])
        self.observable4 = Observable.add_text("asd4.com", tags=["legit"])
        self.observable5 = Observable.add_text("asd5.com")
        self.observable6 = Observable.add_text("127.0.0.1")
=======
        database_arango.db.clear()
        self.observable1 = _observable.save(value="asd1.com", tags=["c2", "legit"])
        self.observable2 = _observable.save(value="asd2.com", tags=["c2"])
        self.observable3 = _observable.save(value="asd3.com", tags=["c2", "exclude"])
        self.observable4 = _observable.save(value="asd4.com", tags=["legit"])
        self.observable5 = _observable.save(value="asd5.com")
        self.observable6 = _observable.save(value="127.0.0.1")
>>>>>>> 6f01784c
        self.template = Template(name="RandomTemplate", template="<BLAH>").save()
        self.export_task = ExportTask(
            name="RandomExport",
            acts_on=["hostname"],
            template_name="RandomTemplate",
            enabled=True,
        ).save()
        taskmanager.TaskManager.register_task(ExportTask, task_name="RandomExport")

    @mock.patch(
        "core.clients.file_storage.classes.local_storage.LocalStorageClient.put_file"
    )
    @mock.patch("core.schemas.template.Template.render")
    def test_run_export_task(self, mock_render, mock_put_file):
        """Tests that the each function is called for each filtered observable."""
        taskmanager.TaskManager.run_task("RandomExport", TaskParams())
        task = ExportTask.find(name="RandomExport")
        assert task is not None
        self.assertEqual(task.status, TaskStatus.completed, task.status_message)
        observable_list, _ = mock_render.call_args[0]
        filename, _ = mock_put_file.call_args[0]
        self.assertTrue(filename.endswith("randomexport"))
        self.assertEqual(len(observable_list), 4)

        self.assertEqual(observable_list[0].value, self.observable1.value)
        self.assertEqual(set(observable_list[0].tags), set(self.observable1.tags))

        self.assertIsNotNone(task.last_run)

    @mock.patch(
        "core.clients.file_storage.classes.local_storage.LocalStorageClient.put_file"
    )
    def test_run_export_task_with_config_path(self, mock_put_file):
        """Tests that the each function is called for each filtered observable."""
        previous = yeti_config.get("system", "export_path")
        yeti_config.system.export_path = "/tmp"
        taskmanager.TaskManager.run_task("RandomExport", TaskParams())
        task = ExportTask.find(name="RandomExport")
        assert task is not None
        self.assertEqual(task.status, TaskStatus.completed, task.status_message)
        filename, _ = mock_put_file.call_args[0]
        self.assertEqual(filename, "randomexport")
        yeti_config.system.export_path = previous

    def test_tag_filtering(self):
        """Tests that the tag filtering works as intended."""
        task = ExportTask.find(name="RandomExport")

        # We expect all tagged hostnames to be returned
        results = task.get_tagged_data(
            acts_on=["hostname"],
            include_tags=[],
            exclude_tags=[],
            ignore_tags=[],
            fresh_tags=True,
        )
        self.assertEqual(
            set([r.value for r in results]),
            set(["asd1.com", "asd2.com", "asd3.com", "asd4.com"]),
        )

        # We expect all hostnames that aren't tagged "c2"
        results = task.get_tagged_data(
            acts_on=["hostname"],
            include_tags=[],
            exclude_tags=["c2"],
            ignore_tags=[],
            fresh_tags=True,
        )
        self.assertEqual(results[0].value, "asd4.com")
        self.assertEqual(len(results), 1)

        # We expect all hostnames that are tagged "c2" but NOT "exclude"
        results = task.get_tagged_data(
            acts_on=["hostname"],
            include_tags=["c2"],
            exclude_tags=["exclude"],
            ignore_tags=[],
            fresh_tags=True,
        )
        self.assertEqual({r.value for r in results}, {"asd1.com", "asd2.com"})
        self.assertEqual(len(results), 2)

        # We expect all tagged hostnames, excpet if the only tag is "legit"
        results = task.get_tagged_data(
            acts_on=["hostname"],
            include_tags=[],
            exclude_tags=[],
            ignore_tags=["legit"],
            fresh_tags=True,
        )
        self.assertEqual(
            {r.value for r in results}, {"asd1.com", "asd2.com", "asd3.com"}
        )
        self.assertEqual(len(results), 3)<|MERGE_RESOLUTION|>--- conflicted
+++ resolved
@@ -108,19 +108,11 @@
 class AnalyticsTest(unittest.TestCase):
     def setUp(self) -> None:
         database_arango.db.connect(database="yeti_test")
-<<<<<<< HEAD
         database_arango.db.truncate()
-        self.observable1 = Observable.add_text("asd1.com")
-        self.observable2 = Observable.add_text("asd2.com")
-        self.observable3 = Observable.add_text("asd3.com")
-        self.observable4 = Observable.add_text("8.8.8.8")
-=======
-        database_arango.db.clear()
         self.observable1 = _observable.save(value="asd1.com")
         self.observable2 = _observable.save(value="asd2.com")
         self.observable3 = _observable.save(value="asd3.com")
         self.observable4 = _observable.save(value="8.8.8.8")
->>>>>>> 6f01784c
 
     def test_run_analytics_task(self):
         """Tests that the each function is called for each filtered observable."""
@@ -248,23 +240,13 @@
 class ExportTaskTest(unittest.TestCase):
     def setUp(self) -> None:
         database_arango.db.connect(database="yeti_test")
-<<<<<<< HEAD
         database_arango.db.truncate()
-        self.observable1 = Observable.add_text("asd1.com", tags=["c2", "legit"])
-        self.observable2 = Observable.add_text("asd2.com", tags=["c2"])
-        self.observable3 = Observable.add_text("asd3.com", tags=["c2", "exclude"])
-        self.observable4 = Observable.add_text("asd4.com", tags=["legit"])
-        self.observable5 = Observable.add_text("asd5.com")
-        self.observable6 = Observable.add_text("127.0.0.1")
-=======
-        database_arango.db.clear()
         self.observable1 = _observable.save(value="asd1.com", tags=["c2", "legit"])
         self.observable2 = _observable.save(value="asd2.com", tags=["c2"])
         self.observable3 = _observable.save(value="asd3.com", tags=["c2", "exclude"])
         self.observable4 = _observable.save(value="asd4.com", tags=["legit"])
         self.observable5 = _observable.save(value="asd5.com")
         self.observable6 = _observable.save(value="127.0.0.1")
->>>>>>> 6f01784c
         self.template = Template(name="RandomTemplate", template="<BLAH>").save()
         self.export_task = ExportTask(
             name="RandomExport",
