--- conflicted
+++ resolved
@@ -1,26 +1,17 @@
 import datetime
 import os
 import unittest
-<<<<<<< HEAD
+
 from unittest.mock import patch, MagicMock
-from plugins.analytics.public import censys, shodan
-from core import database_arango
-=======
-from unittest.mock import MagicMock, patch
-
->>>>>>> f42fed92
 from censys.search import CensysHosts
 
 from core import database_arango
 from core.schemas import indicator, observable
 from core.schemas.indicator import DiamondModel
 from core.schemas.observable import ObservableType
-<<<<<<< HEAD
 from core.schemas import observable
 from parameterized import parameterized
-=======
-from plugins.analytics.public import censys, expire_tags
->>>>>>> f42fed92
+from plugins.analytics.public import censys, expire_tags, shodan
 
 
 class AnalyticsTestBase(unittest.TestCase):
