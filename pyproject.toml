[tool.poetry]
name = "yeti"
version = "0.1.0"
description = "Yeti"
authors = ["Thomas Chopitea <tomchop@gmail.com>"]
license = "Apache 2.0"
readme = "README.md"

[tool.poetry.dependencies]
python = ">=3.10,<3.12"
uvicorn = "^0.23.2"
fastapi = "^0.109.0"
python-arango = "^7.9.1"
celery = "^5.3.4"
validators = "^0.22.0"
python-jose = {extras = ["cryptography"], version = "^3.3.0"}
passlib = {extras = ["bcrypt"], version = "^1.7.4"}
python-multipart = ">=0.0.6,<0.0.8"
pandas = "^2.1.1"
redis = "^5.0.0"
click = "^8.1.7"
jinja2 = "^3.1.2"
authlib = "^1.2.1"
itsdangerous = "^2.1.2"
pyyaml = "^6.0.1"
parameterized = "^0.9.0"
<<<<<<< HEAD
artifacts = {git = "https://github.com/forensicartifacts/artifacts.git", rev = "main"}
pycountry = "^23.12.11"
dateparser = "^1.2.0"
=======
yara-python = "^4.5.0"
>>>>>>> 1a0a978b

[tool.poetry.group.dev.dependencies]
pylint = "^2.16.1"
mypy = "^1.0.0"
httpx = "^0.23.3"
ruff = "^0.3.0"

[tool.poetry.scripts]
yetictl = 'yetictl.cli:cli'

[tool.poetry.group.plugins.dependencies]
pymisp = "^2.4.176"
otxv2 = "^1.5.12"
shodan = "^1.30.0"
timesketch-api-client = "^20230721"
pyopenssl = "^23.3.0"
ipwhois = "^1.2.0"
maclookup = "^1.0.3"
censys = "^2.2.10"
artifacts = {git = "https://github.com/forensicartifacts/artifacts.git", rev = "main"}

[build-system]
requires = ["poetry-core"]
build-backend = "poetry.core.masonry.api"

[tool.ruff]
# Enable the isort rules.
lint.extend-select = ["I"]
# exclude files in the /deprecated/ directories
exclude = ["deprecated"]<|MERGE_RESOLUTION|>--- conflicted
+++ resolved
@@ -24,13 +24,11 @@
 itsdangerous = "^2.1.2"
 pyyaml = "^6.0.1"
 parameterized = "^0.9.0"
-<<<<<<< HEAD
 artifacts = {git = "https://github.com/forensicartifacts/artifacts.git", rev = "main"}
 pycountry = "^23.12.11"
 dateparser = "^1.2.0"
-=======
 yara-python = "^4.5.0"
->>>>>>> 1a0a978b
+
 
 [tool.poetry.group.dev.dependencies]
 pylint = "^2.16.1"
