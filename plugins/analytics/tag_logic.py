--- conflicted
+++ resolved
@@ -52,21 +52,9 @@
 
         # tag absent produced tags
         for tag in all_tags:
-<<<<<<< HEAD
             try:
                 db_tag = Tag.objects.get(name=tag)
                 produced_tags = db_tag.produces
                 obj.tag([t.name for t in produced_tags if t.name not in all_tags])
             except DoesNotExist:
-                logging.error("Nonexisting tag: {} (found in {})".format(tag, obj.value))
-=======
-            db_tag = Tag.objects.get(name=tag)
-            produced_tags = db_tag.produces
-            obj.tag([t.name for t in produced_tags if t.name not in all_tags])
-
-        # check if tag should be replaced
-        for tag in all_tags:
-            db_tag = Tag.objects(replaces=tag)
-            if db_tag:
-                obj.change_tag(tag, db_tag[0].name)
->>>>>>> 07f7cce8
+                logging.error("Nonexisting tag: {} (found in {})".format(tag, obj.value))