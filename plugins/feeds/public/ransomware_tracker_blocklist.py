--- conflicted
+++ resolved
@@ -24,18 +24,12 @@
     }
 
     def update(self):
-<<<<<<< HEAD
 
         since_last_run = datetime.now() - self.frequency
 
         for line in self.update_csv(delimiter=',', quotechar='"'):
             if not line or line[0].startswith("#"):
                 continue
-=======
-        for index, line in enumerate(self.update_csv(delimiter=',', quotechar='"')):
-            print(index, line)
-            self.analyze(line)
->>>>>>> b3181bd9
 
             first_seen = parser.parse(line[0])
             if self.last_run is not None:
@@ -70,7 +64,6 @@
             logging.error("Invalid line: {}\nLine: {}".format(e, line))
 
         try:
-<<<<<<< HEAD
             hostname = Observable.add_text(hostname)
             hostname.tag(tags + ['blocklist'])
         except (ObservableValidationError, UnicodeEncodeError) as e:
@@ -90,28 +83,6 @@
                         asn_obs = AutonomousSystem.get_or_create(value=asn)
                         asn_obs.active_link_to(
                             (hostname, ip_obs), "asn", self.name, clean_old=False)
-=======
-            hostname_obs = Observable.add_text(hostname)
-            hostname_obs.tag(tags + ['blocklist'])
-        except (ObservableValidationError, UnicodeEncodeError) as e:
-            logging.error("Invalid line: {}\nLine: {}".format(e, line))
 
-        for ip in ips.split("|"):
-            if ip != hostname and ip is not None and ip != '':
-                try:
-                    ip_obs = Ip.get_or_create(value=ip)
-                    if hostname_obs and url_obs:
-                        ip_obs.active_link_to(
-                            (url_obs, hostname_obs), "ip", self.name, clean_old=False)
-                except (ObservableValidationError, UnicodeEncodeError) as e:
-                    logging.error("Invalid Observable: {}".format(e))
-
-                for asn in asns.split("|"):
-                    try:
-                        asn_obs = AutonomousSystem.get_or_create(value=asn)
-                        if hostname_obs and url_obs:
-                            asn_obs.active_link_to(
-                                (hostname_obs, ip_obs), "asn", self.name, clean_old=False)
->>>>>>> b3181bd9
                     except (ObservableValidationError, UnicodeEncodeError) as e:
                         logging.error("Invalid Observable: {}".format(e))