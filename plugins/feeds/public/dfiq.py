import logging
import tempfile
from datetime import timedelta
from io import BytesIO
from zipfile import ZipFile

from core import taskmanager
from core.config.config import yeti_config
<<<<<<< HEAD
from core.schemas import dfiq, task
=======
from core.schemas import dfiq, indicator, task


def extract_indicators(approach) -> None:
    for processor in approach.view.processors:
        for analysis in processor.analysis:
            for step in analysis.steps:
                if step.type == "manual":
                    continue

                query = indicator.Query.find(pattern=step.value)
                if not query:
                    query = indicator.Query(
                        name=f"{step.description} ({step.type})",
                        pattern=step.value,
                        relevant_tags=approach.dfiq_tags or [],
                        query_type=step.type,
                        location=step.type,
                        diamond=indicator.DiamondModel.victim,
                    ).save()
                approach.link_to(query, "query", "Uses query")

    for data in approach.view.data:
        if data.type == "ForensicArtifact":
            artifact = indicator.ForensicArtifact.find(name=data.value)
            if not artifact:
                logging.warning(
                    "Missing artifact %s in %s", data.value, approach.dfiq_id
                )
                continue
            approach.link_to(artifact, "artifact", "Uses artifact")
        else:
            logging.warning("Unknown data type %s in %s", data.type, approach.dfiq_id)
>>>>>>> 483d3372


class DFIQFeed(task.FeedTask):
    _defaults = {
        "name": "DFIQ Github repo",
        "frequency": timedelta(hours=1),
        "type": "feed",
        "description": "DFIQ feed",
    }

<<<<<<< HEAD
=======
    def __init__(self, *args, **kwargs):
        super().__init__(*args, **kwargs)
        self._dfiq_kb = {}

    def read_from_data_directory(self, directory: str) -> None:
        for root, _, files in os.walk(directory):
            for file in files:
                if file.endswith(".yaml"):
                    if "spec" in file or "template" in file:
                        # Don't process DIFQ specification files
                        continue
                    logging.debug("Processing %s/%s", root, file)
                    with open(os.path.join(root, file), "r") as f:
                        try:
                            dfiq_object = dfiq.DFIQBase.from_yaml(f.read()).save()
                        except (ValueError, KeyError) as e:
                            logging.warning("Error processing %s: %s", file, e)
                            continue

                    self._dfiq_kb[dfiq_object.dfiq_id] = dfiq_object

        for dfiq_id, dfiq_object in self._dfiq_kb.items():
            dfiq_object.update_parents()
            if dfiq_object.type == dfiq.DFIQType.approach:
                extract_indicators(dfiq_object)

>>>>>>> 483d3372
    def run(self):
        response = self._make_request(
            "https://github.com/google/dfiq/archive/refs/heads/main.zip"
        )
        if not response:
            logging.info("No response: skipping DFIQ update")
            return

        tempdir = tempfile.TemporaryDirectory()
        ZipFile(BytesIO(response.content)).extractall(path=tempdir.name)
        dfiq.read_from_data_directory(tempdir.name)

        extra_dirs = yeti_config.get("dfiq", "extra_dirs")
        if not extra_dirs:
            return
        for directory in extra_dirs.split(","):
            logging.info("Processing extra directory %s", directory)
<<<<<<< HEAD
            dfiq.read_from_data_directory(directory)
=======
            self.read_from_data_directory(directory)
>>>>>>> 483d3372


taskmanager.TaskManager.register_task(DFIQFeed)<|MERGE_RESOLUTION|>--- conflicted
+++ resolved
@@ -6,43 +6,7 @@
 
 from core import taskmanager
 from core.config.config import yeti_config
-<<<<<<< HEAD
-from core.schemas import dfiq, task
-=======
 from core.schemas import dfiq, indicator, task
-
-
-def extract_indicators(approach) -> None:
-    for processor in approach.view.processors:
-        for analysis in processor.analysis:
-            for step in analysis.steps:
-                if step.type == "manual":
-                    continue
-
-                query = indicator.Query.find(pattern=step.value)
-                if not query:
-                    query = indicator.Query(
-                        name=f"{step.description} ({step.type})",
-                        pattern=step.value,
-                        relevant_tags=approach.dfiq_tags or [],
-                        query_type=step.type,
-                        location=step.type,
-                        diamond=indicator.DiamondModel.victim,
-                    ).save()
-                approach.link_to(query, "query", "Uses query")
-
-    for data in approach.view.data:
-        if data.type == "ForensicArtifact":
-            artifact = indicator.ForensicArtifact.find(name=data.value)
-            if not artifact:
-                logging.warning(
-                    "Missing artifact %s in %s", data.value, approach.dfiq_id
-                )
-                continue
-            approach.link_to(artifact, "artifact", "Uses artifact")
-        else:
-            logging.warning("Unknown data type %s in %s", data.type, approach.dfiq_id)
->>>>>>> 483d3372
 
 
 class DFIQFeed(task.FeedTask):
@@ -53,35 +17,6 @@
         "description": "DFIQ feed",
     }
 
-<<<<<<< HEAD
-=======
-    def __init__(self, *args, **kwargs):
-        super().__init__(*args, **kwargs)
-        self._dfiq_kb = {}
-
-    def read_from_data_directory(self, directory: str) -> None:
-        for root, _, files in os.walk(directory):
-            for file in files:
-                if file.endswith(".yaml"):
-                    if "spec" in file or "template" in file:
-                        # Don't process DIFQ specification files
-                        continue
-                    logging.debug("Processing %s/%s", root, file)
-                    with open(os.path.join(root, file), "r") as f:
-                        try:
-                            dfiq_object = dfiq.DFIQBase.from_yaml(f.read()).save()
-                        except (ValueError, KeyError) as e:
-                            logging.warning("Error processing %s: %s", file, e)
-                            continue
-
-                    self._dfiq_kb[dfiq_object.dfiq_id] = dfiq_object
-
-        for dfiq_id, dfiq_object in self._dfiq_kb.items():
-            dfiq_object.update_parents()
-            if dfiq_object.type == dfiq.DFIQType.approach:
-                extract_indicators(dfiq_object)
-
->>>>>>> 483d3372
     def run(self):
         response = self._make_request(
             "https://github.com/google/dfiq/archive/refs/heads/main.zip"
@@ -99,11 +34,7 @@
             return
         for directory in extra_dirs.split(","):
             logging.info("Processing extra directory %s", directory)
-<<<<<<< HEAD
             dfiq.read_from_data_directory(directory)
-=======
-            self.read_from_data_directory(directory)
->>>>>>> 483d3372
 
 
 taskmanager.TaskManager.register_task(DFIQFeed)