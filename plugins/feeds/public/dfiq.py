--- conflicted
+++ resolved
@@ -14,27 +14,10 @@
     for processor in approach.view.processors:
         for analysis in processor.analysis:
             for step in analysis.steps:
-<<<<<<< HEAD
                 if step.type == 'manual':
                     continue
 
-                query_type = map_step_type_to_query_type(step.type)
                 if not query_type:
-=======
-                if step.type in ("opensearch-query", "opensearch-query-variable"):
-                    query = indicator.Query.find(pattern=step.value)
-                    if not query:
-                        query = indicator.Query(
-                            name=step.description,
-                            pattern=step.value,
-                            relevant_tags=approach.dfiq_tags or [],
-                            query_type="opensearch",
-                            location=processor.name,
-                            diamond=indicator.DiamondModel.victim,
-                        ).save()
-                    approach.link_to(query, "query", "Uses query")
-                else:
->>>>>>> 11bb4c75
                     logging.warning(
                         "Unknown step type %s in %s", step.type, approach.dfiq_id
                     )
@@ -46,7 +29,7 @@
                         name=step.description,
                         pattern=step.value,
                         relevant_tags=approach.dfiq_tags or [],
-                        query_type=query_type,
+                        query_type=step.type,
                         location=step.type,
                         diamond=indicator.DiamondModel.victim,
                     ).save()
